--- conflicted
+++ resolved
@@ -100,174 +100,8 @@
         $('#version-number').text(info.nodeVersion.version);
         $('#environment').text(info.environment);
     });
-<<<<<<< HEAD
-    var bufferedPages = d3.sum(d.outputBuffers.buffers, function (i) {
-        return i.bufferedPages;
-    });
+</script>
 
-    return [
-        {"display": "<a href=" + d.taskStatus.self + "?pretty>" + htmlEscape(d.taskStatus.taskId) + "</a>", "sortableString": taskIdToTinySortCompatibleString(d.taskStatus.taskId)},
-        {"display": htmlEscape(urlHostname(d.taskStatus.self))},
-        {"display": htmlEscape(formatState(d.taskStatus.state, d.stats.fullyBlocked))},
-        {"display": htmlEscape(formatCount(rows)), "sortableString": rows},
-        {"display": htmlEscape(formatCount(computeRate(rows, elapsed))), "sortableString": computeRate(rows, elapsed)},
-        {"display": htmlEscape(formatDataSize(bytes)), "sortableString": bytes},
-        {"display": htmlEscape(formatDataSize(computeRate(bytes, elapsed))), "sortableString": computeRate(bytes, elapsed)},
-        {"display": htmlEscape(d.stats.queuedDrivers)},
-        {"display": htmlEscape(d.stats.runningDrivers)},
-        {"display": htmlEscape(d.stats.completedDrivers)},
-        {"display": htmlEscape(d.stats.elapsedTime)},
-        {"display": htmlEscape(finishedBuffers + ' / ' + allBuffers)},
-        {"display": htmlEscape(bufferedPages)}
-    ];
-}
-
-function urlHostname(url) {
-    var urlObj = new URL(url);
-    var s = urlObj.hostname + ":" + urlObj.port;
-    if ((s.charAt(0) == '[') && (s.charAt(s.length - 1) == ']')) {
-        s = s.substr(1, s.length - 2);
-    }
-    return s;
-}
-
-function formatState(state, fullyBlocked) {
-    if (fullyBlocked && state == "RUNNING") {
-        return "BLOCKED";
-    }
-    else {
-        return state;
-    }
-}
-
-
-/** Computes rate per second **/
-function computeRate(count, ms) {
-    if (ms == 0) {
-        return 0;
-    }
-    return (count / ms) * 1000.0;
-}
-
-function formatCount(count) {
-    var unit = "";
-    if (count > 1000) {
-        count /= 1000;
-        unit = "K";
-    }
-    if (count > 1000) {
-        count /= 1000;
-        unit = "M";
-    }
-    if (count > 1000) {
-        count /= 1000;
-        unit = "B";
-    }
-    if (count > 1000) {
-        count /= 1000;
-        unit = "T";
-    }
-    if (count > 1000) {
-        count /= 1000;
-        unit = "Q";
-    }
-    return precisionRound(count) + unit;
-}
-
-
-function parseDataSize(value) {
-    var DATA_SIZE_PATTERN = /^\s*(\d+(?:\.\d+)?)\s*([a-zA-Z]+)\s*$/
-    var match = DATA_SIZE_PATTERN.exec(value);
-    if (match == null) {
-        return null;
-    }
-    var number = parseFloat(match[1]);
-    switch (match[2]) {
-        case "B":
-            return number;
-        case "kB":
-            return number * Math.pow(2, 10);
-        case "MB":
-            return number * Math.pow(2, 20);
-        case "GB":
-            return number * Math.pow(2, 30);
-        case "TB":
-            return number * Math.pow(2, 40);
-        case "PB":
-            return number * Math.pow(2, 50);
-        default:
-            return null;
-    }
-}
-
-function formatDataSize(size) {
-    var unit = "B";
-    if (size >= 1024) {
-        size /= 1024;
-        unit = "K";
-    }
-    if (size >= 1024) {
-        size /= 1024;
-        unit = "M";
-    }
-    if (size >= 1024) {
-        size /= 1024;
-        unit = "G";
-    }
-    if (size >= 1024) {
-        size /= 1024;
-        unit = "T";
-    }
-    if (size >= 1024) {
-        size /= 1024;
-        unit = "P";
-    }
-    return precisionRound(size) + unit;
-}
-
-function parseDuration(value) {
-    var DURATION_PATTERN = /^\s*(\d+(?:\.\d+)?)\s*([a-zA-Z]+)\s*$/
-
-    var match = DURATION_PATTERN.exec(value);
-    if (match == null) {
-        return null;
-    }
-    var number = parseFloat(match[1]);
-    switch (match[2]) {
-        case "ns":
-            return number / 1000000.0;
-        case "us":
-            return number / 1000.0;
-        case "ms":
-            return number;
-        case "s":
-            return number * 1000;
-        case "m":
-            return number * 1000 * 60;
-        case "h":
-            return number * 1000 * 60 * 60;
-        case "d":
-            return number * 1000 * 60 * 60 * 24;
-        default:
-            return null;
-    }
-}
-
-function precisionRound(n) {
-    if (n < 10) {
-        return d3.round(n, 2);
-    }
-    if (n < 100) {
-        return d3.round(n, 1);
-    }
-    return Math.round(n);
-}
-
-function renderTable(id, data) {
-    var body = d3.select('#' + id).append("tbody");
-=======
-</script>
->>>>>>> 0f96a7e1
 
 <script src="vendor/react/browser.min.js"></script>
 <script type="text/babel" src="assets/query.js"></script>
