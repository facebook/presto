--- conflicted
+++ resolved
@@ -93,7 +93,6 @@
     public void loadTempStorages()
             throws IOException
     {
-<<<<<<< HEAD
         loadTempStorages(ImmutableMap.of());
     }
 
@@ -112,12 +111,8 @@
             return;
         }
 
-=======
-        ImmutableMap.Builder<String, Map<String, String>> storageProperties = ImmutableMap.builder();
->>>>>>> 29993306
         // Always load local temp storage
-        addTempStorageFactory(new LocalTempStorage.Factory());
-        storageProperties.put(
+        loadTempStorage(
                 LocalTempStorage.NAME,
                 // TODO: Local temp storage should be configurable
                 ImmutableMap.of(
@@ -129,22 +124,10 @@
         for (File file : listFiles(TEMP_STORAGE_CONFIGURATION_DIR)) {
             if (file.isFile() && file.getName().endsWith(".properties")) {
                 String name = getNameWithoutExtension(file.getName());
-                Map<String, String> properties = loadProperties(file);
-                storageProperties.put(name, properties);
+                Map<String, String> properties = new HashMap<>(loadProperties(file));
+                loadTempStorage(name, properties);
             }
         }
-<<<<<<< HEAD
-=======
-        loadTempStorages(storageProperties.build());
-    }
-
-    public void loadTempStorages(Map<String, Map<String, String>> storageProperties)
-            throws IOException
-    {
-        if (!tempStorageLoading.compareAndSet(false, true)) {
-            return;
-        }
->>>>>>> 29993306
 
         storageProperties.entrySet().stream()
                 .forEach(entry -> loadTempStorage(entry.getKey(), entry.getValue()));
