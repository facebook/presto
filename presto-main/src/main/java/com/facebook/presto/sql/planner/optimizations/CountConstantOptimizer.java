--- conflicted
+++ resolved
@@ -69,21 +69,13 @@
                 ProjectNode projectNode = (ProjectNode) source;
                 for (Entry<Symbol, Aggregation> entry : node.getAggregations().entrySet()) {
                     Symbol symbol = entry.getKey();
-<<<<<<< HEAD
-                    FunctionCall functionCall = entry.getValue();
-                    Signature signature = node.getFunctions().get(symbol);
-                    if (isCountConstant(projectNode, functionCall, signature)) {
-                        aggregations.put(symbol, new FunctionCall(functionCall.getName(), functionCall.getWindow(), functionCall.getFilter(), functionCall.isDistinct(), functionCall.isIgnoreNulls(), ImmutableList.of()));
-                        functions.put(symbol, new Signature("count", AGGREGATE, parseTypeSignature(StandardTypes.BIGINT)));
-=======
                     Aggregation aggregation = entry.getValue();
                     FunctionCall functionCall = aggregation.getCall();
                     if (isCountConstant(projectNode, functionCall, aggregation.getSignature())) {
                         aggregations.put(symbol, new Aggregation(
-                                new FunctionCall(functionCall.getName(), functionCall.getWindow(), functionCall.getFilter(), functionCall.isDistinct(), ImmutableList.of()),
+                                new FunctionCall(functionCall.getName(), functionCall.getWindow(), functionCall.getFilter(), functionCall.isDistinct(), functionCall.isIgnoreNulls(), ImmutableList.of()),
                                 new Signature("count", AGGREGATE, parseTypeSignature(StandardTypes.BIGINT)),
                                 aggregation.getMask()));
->>>>>>> 3fca275d
                     }
                 }
             }
