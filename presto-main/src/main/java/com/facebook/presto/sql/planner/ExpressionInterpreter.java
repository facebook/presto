/*
 * Licensed under the Apache License, Version 2.0 (the "License");
 * you may not use this file except in compliance with the License.
 * You may obtain a copy of the License at
 *
 *     http://www.apache.org/licenses/LICENSE-2.0
 *
 * Unless required by applicable law or agreed to in writing, software
 * distributed under the License is distributed on an "AS IS" BASIS,
 * WITHOUT WARRANTIES OR CONDITIONS OF ANY KIND, either express or implied.
 * See the License for the specific language governing permissions and
 * limitations under the License.
 */
package com.facebook.presto.sql.planner;

import com.facebook.presto.Session;
import com.facebook.presto.client.FailureInfo;
import com.facebook.presto.metadata.FunctionRegistry;
import com.facebook.presto.metadata.Metadata;
import com.facebook.presto.metadata.Signature;
import com.facebook.presto.operator.scalar.ArraySubscriptOperator;
import com.facebook.presto.operator.scalar.ScalarFunctionImplementation;
import com.facebook.presto.spi.ConnectorSession;
import com.facebook.presto.spi.PrestoException;
import com.facebook.presto.spi.RecordCursor;
import com.facebook.presto.spi.block.Block;
import com.facebook.presto.spi.block.BlockBuilder;
import com.facebook.presto.spi.block.BlockBuilderStatus;
import com.facebook.presto.spi.block.RowBlockBuilder;
import com.facebook.presto.spi.function.OperatorType;
import com.facebook.presto.spi.type.ArrayType;
import com.facebook.presto.spi.type.RowType;
import com.facebook.presto.spi.type.RowType.RowField;
import com.facebook.presto.spi.type.StandardTypes;
import com.facebook.presto.spi.type.Type;
import com.facebook.presto.spi.type.TypeManager;
import com.facebook.presto.sql.FunctionInvoker;
import com.facebook.presto.sql.analyzer.ExpressionAnalyzer;
import com.facebook.presto.sql.analyzer.Scope;
import com.facebook.presto.sql.analyzer.SemanticErrorCode;
import com.facebook.presto.sql.analyzer.SemanticException;
import com.facebook.presto.sql.tree.ArithmeticBinaryExpression;
import com.facebook.presto.sql.tree.ArithmeticUnaryExpression;
import com.facebook.presto.sql.tree.ArrayConstructor;
import com.facebook.presto.sql.tree.AstVisitor;
import com.facebook.presto.sql.tree.BetweenPredicate;
import com.facebook.presto.sql.tree.BindExpression;
import com.facebook.presto.sql.tree.BooleanLiteral;
import com.facebook.presto.sql.tree.Cast;
import com.facebook.presto.sql.tree.CoalesceExpression;
import com.facebook.presto.sql.tree.ComparisonExpression;
import com.facebook.presto.sql.tree.ComparisonExpressionType;
import com.facebook.presto.sql.tree.DefaultTraversalVisitor;
import com.facebook.presto.sql.tree.DereferenceExpression;
import com.facebook.presto.sql.tree.ExistsPredicate;
import com.facebook.presto.sql.tree.Expression;
import com.facebook.presto.sql.tree.ExpressionRewriter;
import com.facebook.presto.sql.tree.ExpressionTreeRewriter;
import com.facebook.presto.sql.tree.FieldReference;
import com.facebook.presto.sql.tree.FunctionCall;
import com.facebook.presto.sql.tree.Identifier;
import com.facebook.presto.sql.tree.IfExpression;
import com.facebook.presto.sql.tree.InListExpression;
import com.facebook.presto.sql.tree.InPredicate;
import com.facebook.presto.sql.tree.IsNotNullPredicate;
import com.facebook.presto.sql.tree.IsNullPredicate;
import com.facebook.presto.sql.tree.LambdaArgumentDeclaration;
import com.facebook.presto.sql.tree.LambdaExpression;
import com.facebook.presto.sql.tree.LikePredicate;
import com.facebook.presto.sql.tree.Literal;
import com.facebook.presto.sql.tree.LogicalBinaryExpression;
import com.facebook.presto.sql.tree.Node;
import com.facebook.presto.sql.tree.NodeRef;
import com.facebook.presto.sql.tree.NotExpression;
import com.facebook.presto.sql.tree.NullIfExpression;
import com.facebook.presto.sql.tree.NullLiteral;
import com.facebook.presto.sql.tree.Parameter;
import com.facebook.presto.sql.tree.QualifiedName;
import com.facebook.presto.sql.tree.QuantifiedComparisonExpression;
import com.facebook.presto.sql.tree.Row;
import com.facebook.presto.sql.tree.SearchedCaseExpression;
import com.facebook.presto.sql.tree.SimpleCaseExpression;
import com.facebook.presto.sql.tree.StringLiteral;
import com.facebook.presto.sql.tree.SubqueryExpression;
import com.facebook.presto.sql.tree.SubscriptExpression;
import com.facebook.presto.sql.tree.SymbolReference;
import com.facebook.presto.sql.tree.WhenClause;
import com.facebook.presto.type.FunctionType;
import com.facebook.presto.type.LikeFunctions;
import com.facebook.presto.util.Failures;
import com.facebook.presto.util.FastutilSetHelper;
import com.google.common.annotations.VisibleForTesting;
import com.google.common.collect.ImmutableList;
import com.google.common.collect.ImmutableMap;
import com.google.common.collect.ImmutableSet;
import com.google.common.primitives.Primitives;
import io.airlift.joni.Regex;
import io.airlift.json.JsonCodec;
import io.airlift.slice.Slice;

import java.lang.invoke.MethodHandle;
import java.lang.invoke.MethodHandles;
import java.util.ArrayList;
import java.util.IdentityHashMap;
import java.util.List;
import java.util.Map;
import java.util.Objects;
import java.util.Optional;
import java.util.Set;
import java.util.stream.Collectors;
import java.util.stream.Stream;

import static com.facebook.presto.spi.StandardErrorCode.NOT_SUPPORTED;
import static com.facebook.presto.spi.type.TypeSignature.parseTypeSignature;
import static com.facebook.presto.spi.type.TypeUtils.writeNativeValue;
import static com.facebook.presto.spi.type.VarcharType.createVarcharType;
import static com.facebook.presto.sql.analyzer.ExpressionAnalyzer.createConstantAnalyzer;
import static com.facebook.presto.sql.analyzer.SemanticErrorCode.EXPRESSION_NOT_CONSTANT;
import static com.facebook.presto.sql.analyzer.TypeSignatureProvider.fromTypes;
import static com.facebook.presto.sql.gen.VarArgsToMapAdapterGenerator.generateVarArgsToMapAdapter;
import static com.facebook.presto.sql.planner.LiteralInterpreter.toExpression;
import static com.facebook.presto.sql.planner.LiteralInterpreter.toExpressions;
import static com.facebook.presto.sql.planner.iterative.rule.CanonicalizeExpressionRewriter.canonicalizeExpression;
import static com.facebook.presto.type.LikeFunctions.isLikePattern;
import static com.facebook.presto.type.LikeFunctions.unescapeLiteralLikePattern;
import static com.google.common.base.Preconditions.checkArgument;
import static com.google.common.base.Preconditions.checkState;
import static com.google.common.base.Predicates.instanceOf;
import static com.google.common.base.Throwables.throwIfInstanceOf;
import static com.google.common.base.Verify.verify;
import static com.google.common.collect.ImmutableList.toImmutableList;
import static java.util.Objects.requireNonNull;

public class ExpressionInterpreter
{
    private final Expression expression;
    private final Metadata metadata;
    private final ConnectorSession session;
    private final boolean optimize;
    private final Map<NodeRef<Expression>, Type> expressionTypes;
    private final FunctionInvoker functionInvoker;

    private final Visitor visitor;

    // identity-based cache for LIKE expressions with constant pattern and escape char
    private final IdentityHashMap<LikePredicate, Regex> likePatternCache = new IdentityHashMap<>();
    private final IdentityHashMap<InListExpression, Set<?>> inListCache = new IdentityHashMap<>();

    public static ExpressionInterpreter expressionInterpreter(Expression expression, Metadata metadata, Session session, Map<NodeRef<Expression>, Type> expressionTypes)
    {
        requireNonNull(expression, "expression is null");
        requireNonNull(metadata, "metadata is null");
        requireNonNull(session, "session is null");

        return new ExpressionInterpreter(expression, metadata, session, expressionTypes, false);
    }

    public static ExpressionInterpreter expressionOptimizer(Expression expression, Metadata metadata, Session session, Map<NodeRef<Expression>, Type> expressionTypes)
    {
        requireNonNull(expression, "expression is null");
        requireNonNull(metadata, "metadata is null");
        requireNonNull(session, "session is null");

        return new ExpressionInterpreter(expression, metadata, session, expressionTypes, true);
    }

    public static Object evaluateConstantExpression(Expression expression, Type expectedType, Metadata metadata, Session session, List<Expression> parameters)
    {
        ExpressionAnalyzer analyzer = createConstantAnalyzer(metadata, session, parameters);
        analyzer.analyze(expression, Scope.create());

        Type actualType = analyzer.getExpressionTypes().get(NodeRef.of(expression));
        if (!metadata.getTypeManager().canCoerce(actualType, expectedType)) {
            throw new SemanticException(SemanticErrorCode.TYPE_MISMATCH, expression, String.format("Cannot cast type %s to %s",
                    expectedType.getTypeSignature(),
                    actualType.getTypeSignature()));
        }

        Map<NodeRef<Expression>, Type> coercions = ImmutableMap.<NodeRef<Expression>, Type>builder()
                .putAll(analyzer.getExpressionCoercions())
                .put(NodeRef.of(expression), expectedType)
                .build();
        return evaluateConstantExpression(expression, coercions, metadata, session, ImmutableSet.of(), parameters);
    }

    public static Object evaluateConstantExpression(
            Expression expression,
            Map<NodeRef<Expression>, Type> coercions,
            Metadata metadata, Session session,
            Set<NodeRef<Expression>> columnReferences,
            List<Expression> parameters)
    {
        requireNonNull(columnReferences, "columnReferences is null");

        verifyExpressionIsConstant(columnReferences, expression);

        // add coercions
        Expression rewrite = ExpressionTreeRewriter.rewriteWith(new ExpressionRewriter<Void>()
        {
            @Override
            public Expression rewriteExpression(Expression node, Void context, ExpressionTreeRewriter<Void> treeRewriter)
            {
                Expression rewrittenExpression = treeRewriter.defaultRewrite(node, context);

                // cast expression if coercion is registered
                Type coerceToType = coercions.get(NodeRef.of(node));

                if (coerceToType != null) {
                    rewrittenExpression = new Cast(rewrittenExpression, coerceToType.getTypeSignature().toString());
                }

                return rewrittenExpression;
            }
        }, expression);

        // redo the analysis since above expression rewriter might create new expressions which do not have entries in the type map
        ExpressionAnalyzer analyzer = createConstantAnalyzer(metadata, session, parameters);
        analyzer.analyze(rewrite, Scope.create());

        // remove syntax sugar
        rewrite = DesugarAtTimeZoneRewriter.rewrite(rewrite, analyzer.getExpressionTypes());

        // expressionInterpreter/optimizer only understands a subset of expression types
        // TODO: remove this when the new expression tree is implemented
        Expression canonicalized = canonicalizeExpression(rewrite);

        // The optimization above may have rewritten the expression tree which breaks all the identity maps, so redo the analysis
        // to re-analyze coercions that might be necessary
        analyzer = createConstantAnalyzer(metadata, session, parameters);
        analyzer.analyze(canonicalized, Scope.create());

        // evaluate the expression
        Object result = expressionInterpreter(canonicalized, metadata, session, analyzer.getExpressionTypes()).evaluate(0);
        verify(!(result instanceof Expression), "Expression interpreter returned an unresolved expression");
        return result;
    }

    public static void verifyExpressionIsConstant(Set<NodeRef<Expression>> columnReferences, Expression expression)
    {
        new ConstantExpressionVerifierVisitor(columnReferences, expression).process(expression, null);
    }

    private ExpressionInterpreter(Expression expression, Metadata metadata, Session session, Map<NodeRef<Expression>, Type> expressionTypes, boolean optimize)
    {
        this.expression = expression;
        this.metadata = metadata;
        this.session = session.toConnectorSession();
        this.expressionTypes = ImmutableMap.copyOf(requireNonNull(expressionTypes, "expressionTypes is null"));
        verify((expressionTypes.containsKey(NodeRef.of(expression))));
        this.optimize = optimize;
        this.functionInvoker = new FunctionInvoker(metadata.getFunctionRegistry());

        this.visitor = new Visitor();
    }

    public Type getType()
    {
        return expressionTypes.get(NodeRef.of(expression));
    }

    public Object evaluate(RecordCursor inputs)
    {
        checkState(!optimize, "evaluate(RecordCursor) not allowed for optimizer");
        return visitor.process(expression, inputs);
    }

    public Object evaluate(int position, Block... inputs)
    {
        checkState(!optimize, "evaluate(int, Block...) not allowed for optimizer");
        return visitor.process(expression, new SinglePagePositionContext(position, inputs));
    }

    public Object evaluate(int leftPosition, Block[] leftBlocks, int rightPosition, Block[] rightBlocks)
    {
        checkState(!optimize, "evaluate(int, Block[], int, Block[]) not allowed for optimizer");
        return visitor.process(expression, new TwoPagesPositionContext(leftPosition, leftBlocks, rightPosition, rightBlocks));
    }

    public Object optimize(SymbolResolver inputs)
    {
        checkState(optimize, "evaluate(SymbolResolver) not allowed for interpreter");
        return visitor.process(expression, inputs);
    }

    private static class ConstantExpressionVerifierVisitor
            extends DefaultTraversalVisitor<Void, Void>
    {
        private final Set<NodeRef<Expression>> columnReferences;
        private final Expression expression;

        public ConstantExpressionVerifierVisitor(Set<NodeRef<Expression>> columnReferences, Expression expression)
        {
            this.columnReferences = columnReferences;
            this.expression = expression;
        }

        @Override
        protected Void visitDereferenceExpression(DereferenceExpression node, Void context)
        {
            if (columnReferences.contains(NodeRef.<Expression>of(node))) {
                throw new SemanticException(EXPRESSION_NOT_CONSTANT, expression, "Constant expression cannot contain column references");
            }

            process(node.getBase(), context);
            return null;
        }

        @Override
        protected Void visitIdentifier(Identifier node, Void context)
        {
            throw new SemanticException(EXPRESSION_NOT_CONSTANT, expression, "Constant expression cannot contain column references");
        }

        @Override
        protected Void visitFieldReference(FieldReference node, Void context)
        {
            throw new SemanticException(EXPRESSION_NOT_CONSTANT, expression, "Constant expression cannot contain column references");
        }
    }

    @SuppressWarnings("FloatingPointEquality")
    private class Visitor
            extends AstVisitor<Object, Object>
    {
        @Override
        public Object visitFieldReference(FieldReference node, Object context)
        {
            Type type = type(node);

            int channel = node.getFieldIndex();
            if (context instanceof PagePositionContext) {
                PagePositionContext pagePositionContext = (PagePositionContext) context;
                int position = pagePositionContext.getPosition(channel);
                Block block = pagePositionContext.getBlock(channel);

                if (block.isNull(position)) {
                    return null;
                }

                Class<?> javaType = type.getJavaType();
                if (javaType == boolean.class) {
                    return type.getBoolean(block, position);
                }
                else if (javaType == long.class) {
                    return type.getLong(block, position);
                }
                else if (javaType == double.class) {
                    return type.getDouble(block, position);
                }
                else if (javaType == Slice.class) {
                    return type.getSlice(block, position);
                }
                else if (javaType == Block.class) {
                    return type.getObject(block, position);
                }
                else {
                    throw new UnsupportedOperationException("not yet implemented");
                }
            }
            else if (context instanceof RecordCursor) {
                RecordCursor cursor = (RecordCursor) context;
                if (cursor.isNull(channel)) {
                    return null;
                }

                Class<?> javaType = type.getJavaType();
                if (javaType == boolean.class) {
                    return cursor.getBoolean(channel);
                }
                else if (javaType == long.class) {
                    return cursor.getLong(channel);
                }
                else if (javaType == double.class) {
                    return cursor.getDouble(channel);
                }
                else if (javaType == Slice.class) {
                    return cursor.getSlice(channel);
                }
                else if (javaType == Block.class) {
                    return cursor.getObject(channel);
                }
                else {
                    throw new UnsupportedOperationException("not yet implemented");
                }
            }
            throw new UnsupportedOperationException("Inputs or cursor myst be set");
        }

        @Override
        protected Object visitDereferenceExpression(DereferenceExpression node, Object context)
        {
            Type type = type(node.getBase());
            // if there is no type for the base of Dereference, it must be QualifiedName
            if (type == null) {
                return node;
            }

            Object base = process(node.getBase(), context);
            // if the base part is evaluated to be null, the dereference expression should also be null
            if (base == null) {
                return null;
            }

            if (hasUnresolvedValue(base)) {
                return new DereferenceExpression(toExpression(base, type), node.getField());
            }

            RowType rowType = (RowType) type;
            Block row = (Block) base;
            Type returnType = type(node);
            List<RowField> fields = rowType.getFields();
            int index = -1;
            for (int i = 0; i < fields.size(); i++) {
                RowField field = fields.get(i);
                if (field.getName().isPresent() && field.getName().get().equalsIgnoreCase(node.getField().getValue())) {
                    checkArgument(index < 0, "Ambiguous field %s in type %s", field, rowType.getDisplayName());
                    index = i;
                }
            }
            checkState(index >= 0, "could not find field name: %s", node.getField());
            if (row.isNull(index)) {
                return null;
            }
            Class<?> javaType = returnType.getJavaType();
            if (javaType == long.class) {
                return returnType.getLong(row, index);
            }
            else if (javaType == double.class) {
                return returnType.getDouble(row, index);
            }
            else if (javaType == boolean.class) {
                return returnType.getBoolean(row, index);
            }
            else if (javaType == Slice.class) {
                return returnType.getSlice(row, index);
            }
            else if (!javaType.isPrimitive()) {
                return returnType.getObject(row, index);
            }
            throw new UnsupportedOperationException("Dereference a unsupported primitive type: " + javaType.getName());
        }

        @Override
        protected Object visitIdentifier(Identifier node, Object context)
        {
            return node;
        }

        @Override
        protected Object visitParameter(Parameter node, Object context)
        {
            return node;
        }

        @Override
        protected Object visitSymbolReference(SymbolReference node, Object context)
        {
            return ((SymbolResolver) context).getValue(Symbol.from(node));
        }

        @Override
        protected Object visitLiteral(Literal node, Object context)
        {
            return LiteralInterpreter.evaluate(metadata, session, node);
        }

        @Override
        protected Object visitIsNullPredicate(IsNullPredicate node, Object context)
        {
            Object value = process(node.getValue(), context);

            if (value instanceof Expression) {
                return new IsNullPredicate(toExpression(value, type(node.getValue())));
            }

            return value == null;
        }

        @Override
        protected Object visitIsNotNullPredicate(IsNotNullPredicate node, Object context)
        {
            Object value = process(node.getValue(), context);

            if (value instanceof Expression) {
                return new IsNotNullPredicate(toExpression(value, type(node.getValue())));
            }

            return value != null;
        }

        @Override
        protected Object visitSearchedCaseExpression(SearchedCaseExpression node, Object context)
        {
            Object defaultResult = processWithExceptionHandling(node.getDefaultValue().orElse(null), context);

            List<WhenClause> whenClauses = new ArrayList<>();
            for (WhenClause whenClause : node.getWhenClauses()) {
                Object whenOperand = processWithExceptionHandling(whenClause.getOperand(), context);
                Object result = processWithExceptionHandling(whenClause.getResult(), context);

                if (whenOperand instanceof Expression) {
                    // cannot fully evaluate, add updated whenClause
                    whenClauses.add(new WhenClause(
                            toExpression(whenOperand, type(whenClause.getOperand())),
                            toExpression(result, type(whenClause.getResult()))));
                }
                else if (Boolean.TRUE.equals(whenOperand)) {
                    // condition is true, use this as defaultResult
                    defaultResult = result;
                    break;
                }
            }

            if (whenClauses.isEmpty()) {
                return defaultResult;
            }

            Expression resultExpression = (defaultResult == null) ? null : toExpression(defaultResult, type(node));
            return new SearchedCaseExpression(whenClauses, Optional.ofNullable(resultExpression));
        }

        @Override
        protected Object visitIfExpression(IfExpression node, Object context)
        {
            Object trueValue = processWithExceptionHandling(node.getTrueValue(), context);
            Object falseValue = processWithExceptionHandling(node.getFalseValue().orElse(null), context);
            Object condition = processWithExceptionHandling(node.getCondition(), context);

            if (condition instanceof Expression) {
                Expression falseValueExpression = (falseValue == null) ? null : toExpression(falseValue, type(node.getFalseValue().get()));
                return new IfExpression(
                        toExpression(condition, type(node.getCondition())),
                        toExpression(trueValue, type(node.getTrueValue())),
                        falseValueExpression);
            }
            else if (Boolean.TRUE.equals(condition)) {
                return trueValue;
            }
            else {
                return falseValue;
            }
        }

        private Object processWithExceptionHandling(Expression expression, Object context)
        {
            if (expression == null) {
                return null;
            }

            try {
                return process(expression, context);
            }
            catch (RuntimeException e) {
                // HACK
                // Certain operations like 0 / 0 or likeExpression may throw exceptions.
                // Wrap them a FunctionCall that will throw the exception if the expression is actually executed
                return createFailureFunction(e, type(expression));
            }
        }

        @Override
        protected Object visitSimpleCaseExpression(SimpleCaseExpression node, Object context)
        {
            Object operand = processWithExceptionHandling(node.getOperand(), context);
            Type operandType = type(node.getOperand());

            // evaluate defaultClause
            Expression defaultClause = node.getDefaultValue().orElse(null);
            Object defaultResult = processWithExceptionHandling(defaultClause, context);

            // if operand is null, return defaultValue
            if (operand == null) {
                return defaultResult;
            }

            List<WhenClause> whenClauses = new ArrayList<>();
            for (WhenClause whenClause : node.getWhenClauses()) {
                Object whenOperand = processWithExceptionHandling(whenClause.getOperand(), context);
                Object result = processWithExceptionHandling(whenClause.getResult(), context);

                if (whenOperand instanceof Expression || operand instanceof Expression) {
                    // cannot fully evaluate, add updated whenClause
                    whenClauses.add(new WhenClause(
                            toExpression(whenOperand, type(whenClause.getOperand())),
                            toExpression(result, type(whenClause.getResult()))));
                }
                else if (whenOperand != null && isEqual(operand, operandType, whenOperand, type(whenClause.getOperand()))) {
                    // condition is true, use this as defaultResult
                    defaultResult = result;
                    break;
                }
            }

            if (whenClauses.isEmpty()) {
                return defaultResult;
            }

            Expression defaultExpression = (defaultResult == null) ? null : toExpression(defaultResult, type(node));
            return new SimpleCaseExpression(toExpression(operand, type(node.getOperand())), whenClauses, Optional.ofNullable(defaultExpression));
        }

        private boolean isEqual(Object operand1, Type type1, Object operand2, Type type2)
        {
            return (Boolean) invokeOperator(OperatorType.EQUAL, ImmutableList.of(type1, type2), ImmutableList.of(operand1, operand2));
        }

        private Type type(Expression expression)
        {
            return expressionTypes.get(NodeRef.of(expression));
        }

        @Override
        protected Object visitCoalesceExpression(CoalesceExpression node, Object context)
        {
            Type type = type(node);
            List<Object> values = node.getOperands().stream()
                    .map(value -> processWithExceptionHandling(value, context))
                    .filter(Objects::nonNull)
                    .collect(Collectors.toList());

            if ((!values.isEmpty() && !(values.get(0) instanceof Expression)) || values.size() == 1) {
                return values.get(0);
            }

            List<Expression> expressions = values.stream()
                    .map(value -> toExpression(value, type))
                    .collect(Collectors.toList());

            if (expressions.isEmpty()) {
                return null;
            }
            return new CoalesceExpression(expressions);
        }

        @Override
        protected Object visitInPredicate(InPredicate node, Object context)
        {
            Object value = process(node.getValue(), context);
            if (value == null) {
                return null;
            }

            Expression valueListExpression = node.getValueList();
            if (!(valueListExpression instanceof InListExpression)) {
                if (!optimize) {
                    throw new UnsupportedOperationException("IN predicate value list type not yet implemented: " + valueListExpression.getClass().getName());
                }
                return node;
            }
            InListExpression valueList = (InListExpression) valueListExpression;

            Set<?> set = inListCache.get(valueList);

            // We use the presence of the node in the map to indicate that we've already done
            // the analysis below. If the value is null, it means that we can't apply the HashSet
            // optimization
            if (!inListCache.containsKey(valueList)) {
                if (valueList.getValues().stream().allMatch(Literal.class::isInstance) &&
                        valueList.getValues().stream().noneMatch(NullLiteral.class::isInstance)) {
                    Set objectSet = valueList.getValues().stream().map(expression -> process(expression, context)).collect(Collectors.toSet());
                    set = FastutilSetHelper.toFastutilHashSet(objectSet, type(node.getValue()), metadata.getFunctionRegistry());
                }
                inListCache.put(valueList, set);
            }

            if (set != null && !(value instanceof Expression)) {
                return set.contains(value);
            }

            boolean hasUnresolvedValue = false;
            if (value instanceof Expression) {
                hasUnresolvedValue = true;
            }

            boolean hasNullValue = false;
            boolean found = false;
            List<Object> values = new ArrayList<>(valueList.getValues().size());
            List<Type> types = new ArrayList<>(valueList.getValues().size());
            for (Expression expression : valueList.getValues()) {
                Object inValue = process(expression, context);
                if (value instanceof Expression || inValue instanceof Expression) {
                    hasUnresolvedValue = true;
                    values.add(inValue);
                    types.add(type(expression));
                    continue;
                }

                if (inValue == null) {
                    hasNullValue = true;
                }
                else if (!found && (Boolean) invokeOperator(OperatorType.EQUAL, types(node.getValue(), expression), ImmutableList.of(value, inValue))) {
                    // in does not short-circuit so we must evaluate all value in the list
                    found = true;
                }
            }
            if (found) {
                return true;
            }

            if (hasUnresolvedValue) {
                Type type = type(node.getValue());
                List<Expression> expressionValues = toExpressions(values, types);
                List<Expression> simplifiedExpressionValues = Stream.concat(
                        expressionValues.stream()
                                .filter(DeterminismEvaluator::isDeterministic)
                                .distinct(),
                        expressionValues.stream()
                                .filter((expression -> !DeterminismEvaluator.isDeterministic(expression))))
                        .collect(toImmutableList());
                return new InPredicate(toExpression(value, type), new InListExpression(simplifiedExpressionValues));
            }
            if (hasNullValue) {
                return null;
            }
            return false;
        }

        @Override
        protected Object visitExists(ExistsPredicate node, Object context)
        {
            if (!optimize) {
                throw new UnsupportedOperationException("Exists subquery not yet implemented");
            }
            return node;
        }

        @Override
        protected Object visitSubqueryExpression(SubqueryExpression node, Object context)
        {
            if (!optimize) {
                throw new UnsupportedOperationException("Subquery not yet implemented");
            }
            return node;
        }

        @Override
        protected Object visitArithmeticUnary(ArithmeticUnaryExpression node, Object context)
        {
            Object value = process(node.getValue(), context);
            if (value == null) {
                return null;
            }
            if (value instanceof Expression) {
                return new ArithmeticUnaryExpression(node.getSign(), toExpression(value, type(node.getValue())));
            }

            switch (node.getSign()) {
                case PLUS:
                    return value;
                case MINUS:
                    Signature operatorSignature = metadata.getFunctionRegistry().resolveOperator(OperatorType.NEGATION, types(node.getValue()));
                    MethodHandle handle = metadata.getFunctionRegistry().getScalarFunctionImplementation(operatorSignature).getMethodHandle();

                    if (handle.type().parameterCount() > 0 && handle.type().parameterType(0) == ConnectorSession.class) {
                        handle = handle.bindTo(session);
                    }
                    try {
                        return handle.invokeWithArguments(value);
                    }
                    catch (Throwable throwable) {
                        throwIfInstanceOf(throwable, RuntimeException.class);
                        throwIfInstanceOf(throwable, Error.class);
                        throw new RuntimeException(throwable.getMessage(), throwable);
                    }
            }

            throw new UnsupportedOperationException("Unsupported unary operator: " + node.getSign());
        }

        @Override
        protected Object visitArithmeticBinary(ArithmeticBinaryExpression node, Object context)
        {
            Object left = process(node.getLeft(), context);
            if (left == null) {
                return null;
            }
            Object right = process(node.getRight(), context);
            if (right == null) {
                return null;
            }

            if (hasUnresolvedValue(left, right)) {
                return new ArithmeticBinaryExpression(node.getType(), toExpression(left, type(node.getLeft())), toExpression(right, type(node.getRight())));
            }

            return invokeOperator(OperatorType.valueOf(node.getType().name()), types(node.getLeft(), node.getRight()), ImmutableList.of(left, right));
        }

        @Override
        protected Object visitComparisonExpression(ComparisonExpression node, Object context)
        {
            ComparisonExpressionType type = node.getType();

            Object left = process(node.getLeft(), context);
            if (left == null && type != ComparisonExpressionType.IS_DISTINCT_FROM) {
                return null;
            }

            Object right = process(node.getRight(), context);
            if (type == ComparisonExpressionType.IS_DISTINCT_FROM) {
                if (left == null && right == null) {
                    return false;
                }
                else if (left == null || right == null) {
                    return true;
                }
            }
            else if (right == null) {
                return null;
            }

            if (hasUnresolvedValue(left, right)) {
                return new ComparisonExpression(type, toExpression(left, type(node.getLeft())), toExpression(right, type(node.getRight())));
            }

            return invokeOperator(OperatorType.valueOf(type.name()), types(node.getLeft(), node.getRight()), ImmutableList.of(left, right));
        }

        @Override
        protected Object visitBetweenPredicate(BetweenPredicate node, Object context)
        {
            Object value = process(node.getValue(), context);
            if (value == null) {
                return null;
            }
            Object min = process(node.getMin(), context);
            if (min == null) {
                return null;
            }
            Object max = process(node.getMax(), context);
            if (max == null) {
                return null;
            }

            if (hasUnresolvedValue(value, min, max)) {
                return new BetweenPredicate(
                        toExpression(value, type(node.getValue())),
                        toExpression(min, type(node.getMin())),
                        toExpression(max, type(node.getMax())));
            }

            return invokeOperator(OperatorType.BETWEEN, types(node.getValue(), node.getMin(), node.getMax()), ImmutableList.of(value, min, max));
        }

        @Override
        protected Object visitNullIfExpression(NullIfExpression node, Object context)
        {
            Object first = process(node.getFirst(), context);
            if (first == null) {
                return null;
            }
            Object second = process(node.getSecond(), context);
            if (second == null) {
                return first;
            }

            Type firstType = type(node.getFirst());
            Type secondType = type(node.getSecond());

            if (hasUnresolvedValue(first, second)) {
                return new NullIfExpression(toExpression(first, firstType), toExpression(second, secondType));
            }

            Type commonType = metadata.getTypeManager().getCommonSuperType(firstType, secondType).get();

            Signature firstCast = metadata.getFunctionRegistry().getCoercion(firstType, commonType);
            Signature secondCast = metadata.getFunctionRegistry().getCoercion(secondType, commonType);

            // cast(first as <common type>) == cast(second as <common type>)
            boolean equal = (Boolean) invokeOperator(
                    OperatorType.EQUAL,
                    ImmutableList.of(commonType, commonType),
                    ImmutableList.of(
                            functionInvoker.invoke(firstCast, session, ImmutableList.of(first)),
                            functionInvoker.invoke(secondCast, session, ImmutableList.of(second))));

            if (equal) {
                return null;
            }
            else {
                return first;
            }
        }

        @Override
        protected Object visitNotExpression(NotExpression node, Object context)
        {
            Object value = process(node.getValue(), context);
            if (value == null) {
                return null;
            }

            if (value instanceof Expression) {
                return new NotExpression(toExpression(value, type(node.getValue())));
            }

            return !(Boolean) value;
        }

        @Override
        protected Object visitLogicalBinaryExpression(LogicalBinaryExpression node, Object context)
        {
            Object left = process(node.getLeft(), context);
            Object right = process(node.getRight(), context);

            switch (node.getType()) {
                case AND: {
                    // if either left or right is false, result is always false regardless of nulls
                    if (Boolean.FALSE.equals(left) || Boolean.TRUE.equals(right)) {
                        return left;
                    }

                    if (Boolean.FALSE.equals(right) || Boolean.TRUE.equals(left)) {
                        return right;
                    }
                    break;
                }
                case OR: {
                    // if either left or right is true, result is always true regardless of nulls
                    if (Boolean.TRUE.equals(left) || Boolean.FALSE.equals(right)) {
                        return left;
                    }

                    if (Boolean.TRUE.equals(right) || Boolean.FALSE.equals(left)) {
                        return right;
                    }
                    break;
                }
            }

            if (left == null && right == null) {
                return null;
            }

            return new LogicalBinaryExpression(node.getType(),
                    toExpression(left, type(node.getLeft())),
                    toExpression(right, type(node.getRight())));
        }

        @Override
        protected Object visitBooleanLiteral(BooleanLiteral node, Object context)
        {
            return node.equals(BooleanLiteral.TRUE_LITERAL);
        }

        @Override
        protected Object visitFunctionCall(FunctionCall node, Object context)
        {
            List<Type> argumentTypes = new ArrayList<>();
            List<Object> argumentValues = new ArrayList<>();
            for (Expression expression : node.getArguments()) {
                Object value = process(expression, context);
                Type type = type(expression);
                argumentValues.add(value);
                argumentTypes.add(type);
            }
            Signature functionSignature = metadata.getFunctionRegistry().resolveFunction(node.getName(), fromTypes(argumentTypes));
            ScalarFunctionImplementation function = metadata.getFunctionRegistry().getScalarFunctionImplementation(functionSignature);
            for (int i = 0; i < argumentValues.size(); i++) {
                Object value = argumentValues.get(i);
                if (value == null && !function.getNullableArguments().get(i)) {
                    return null;
                }
            }

            // do not optimize non-deterministic functions
<<<<<<< HEAD
            if (optimize && (!function.isDeterministic() || hasUnresolvedValue(argumentValues))) {
                return new FunctionCall(node.getName(), node.getWindow(), node.isDistinct(), node.isIgnoreNulls(), toExpressions(argumentValues, argumentTypes));
=======
            if (optimize && (!function.isDeterministic() || hasUnresolvedValue(argumentValues) || node.getName().equals(QualifiedName.of("fail")))) {
                return new FunctionCall(node.getName(), node.getWindow(), node.isDistinct(), toExpressions(argumentValues, argumentTypes));
>>>>>>> 82821985
            }
            return functionInvoker.invoke(functionSignature, session, argumentValues);
        }

        @Override
        protected Object visitLambdaExpression(LambdaExpression node, Object context)
        {
            if (optimize) {
                // TODO: enable optimization related to lambda expression
                // A mechanism to convert function type back into lambda expression need to exist to enable optimization
                return node;
            }

            Expression body = node.getBody();
            List<String> argumentNames = node.getArguments().stream()
                    .map(LambdaArgumentDeclaration::getName)
                    .map(Identifier::getValue)
                    .collect(toImmutableList());
            FunctionType functionType = (FunctionType) expressionTypes.get(NodeRef.<Expression>of(node));
            checkArgument(argumentNames.size() == functionType.getArgumentTypes().size());

            return generateVarArgsToMapAdapter(
                    Primitives.wrap(functionType.getReturnType().getJavaType()),
                    functionType.getArgumentTypes().stream()
                            .map(Type::getJavaType)
                            .map(Primitives::wrap)
                            .collect(toImmutableList()),
                    argumentNames,
                    map -> process(body, new LambdaSymbolResolver(map)));
        }

        @Override
        protected Object visitBindExpression(BindExpression node, Object context)
        {
            List<Object> values = node.getValues().stream()
                    .map(value -> process(value, context))
                    .collect(toImmutableList());
            Object function = process(node.getFunction(), context);

            if (hasUnresolvedValue(values) || hasUnresolvedValue(function)) {
                ImmutableList.Builder<Expression> builder = ImmutableList.builder();
                for (int i = 0; i < values.size(); i++) {
                    builder.add(toExpression(values.get(i), type(node.getValues().get(i))));
                }

                return new BindExpression(
                        builder.build(),
                        toExpression(function, type(node.getFunction())));
            }

            return MethodHandles.insertArguments((MethodHandle) function, 0, values.toArray());
        }

        @Override
        protected Object visitLikePredicate(LikePredicate node, Object context)
        {
            Object value = process(node.getValue(), context);

            if (value == null) {
                return null;
            }

            if (value instanceof Slice &&
                    node.getPattern() instanceof StringLiteral &&
                    (node.getEscape() instanceof StringLiteral || node.getEscape() == null)) {
                // fast path when we know the pattern and escape are constant
                return LikeFunctions.like((Slice) value, getConstantPattern(node));
            }

            Object pattern = process(node.getPattern(), context);

            if (pattern == null) {
                return null;
            }

            Object escape = null;
            if (node.getEscape() != null) {
                escape = process(node.getEscape(), context);

                if (escape == null) {
                    return null;
                }
            }

            if (value instanceof Slice &&
                    pattern instanceof Slice &&
                    (escape == null || escape instanceof Slice)) {
                Regex regex;
                if (escape == null) {
                    regex = LikeFunctions.likePattern((Slice) pattern);
                }
                else {
                    regex = LikeFunctions.likePattern((Slice) pattern, (Slice) escape);
                }

                return LikeFunctions.like((Slice) value, regex);
            }

            // if pattern is a constant without % or _ replace with a comparison
            if (pattern instanceof Slice && (escape == null || escape instanceof Slice) && !isLikePattern((Slice) pattern, (Slice) escape)) {
                Slice unescapedPattern = unescapeLiteralLikePattern((Slice) pattern, (Slice) escape);
                Type valueType = type(node.getValue());
                Type patternType = createVarcharType(unescapedPattern.length());
                TypeManager typeManager = metadata.getTypeManager();
                Optional<Type> commonSuperType = typeManager.getCommonSuperType(valueType, patternType);
                checkArgument(commonSuperType.isPresent(), "Missing super type when optimizing %s", node);
                Expression valueExpression = toExpression(value, valueType);
                Expression patternExpression = toExpression(unescapedPattern, patternType);
                Type superType = commonSuperType.get();
                if (!valueType.equals(superType)) {
                    valueExpression = new Cast(valueExpression, superType.getTypeSignature().toString(), false, typeManager.isTypeOnlyCoercion(valueType, superType));
                }
                if (!patternType.equals(superType)) {
                    patternExpression = new Cast(patternExpression, superType.getTypeSignature().toString(), false, typeManager.isTypeOnlyCoercion(patternType, superType));
                }
                return new ComparisonExpression(ComparisonExpressionType.EQUAL, valueExpression, patternExpression);
            }

            Expression optimizedEscape = null;
            if (node.getEscape() != null) {
                optimizedEscape = toExpression(escape, type(node.getEscape()));
            }

            return new LikePredicate(
                    toExpression(value, type(node.getValue())),
                    toExpression(pattern, type(node.getPattern())),
                    optimizedEscape);
        }

        private Regex getConstantPattern(LikePredicate node)
        {
            Regex result = likePatternCache.get(node);

            if (result == null) {
                StringLiteral pattern = (StringLiteral) node.getPattern();
                StringLiteral escape = (StringLiteral) node.getEscape();

                if (escape == null) {
                    result = LikeFunctions.likePattern(pattern.getSlice());
                }
                else {
                    result = LikeFunctions.likePattern(pattern.getSlice(), escape.getSlice());
                }

                likePatternCache.put(node, result);
            }

            return result;
        }

        @Override
        public Object visitCast(Cast node, Object context)
        {
            Object value = process(node.getExpression(), context);

            if (value instanceof Expression) {
                return new Cast((Expression) value, node.getType(), node.isSafe(), node.isTypeOnly());
            }

            if (node.isTypeOnly()) {
                return value;
            }

            // hack!!! don't optimize CASTs for types that cannot be represented in the SQL AST
            // TODO: this will not be an issue when we migrate to RowExpression tree for this, which allows arbitrary literals.
            if (optimize && !FunctionRegistry.isSupportedLiteralType(type(node))) {
                return new Cast(toExpression(value, type(node.getExpression())), node.getType(), node.isSafe(), node.isTypeOnly());
            }

            if (value == null) {
                return null;
            }

            Type type = metadata.getType(parseTypeSignature(node.getType()));
            if (type == null) {
                throw new IllegalArgumentException("Unsupported type: " + node.getType());
            }

            Signature operator = metadata.getFunctionRegistry().getCoercion(type(node.getExpression()), type);

            try {
                return functionInvoker.invoke(operator, session, ImmutableList.of(value));
            }
            catch (RuntimeException e) {
                if (node.isSafe()) {
                    return null;
                }
                throw e;
            }
        }

        @Override
        protected Object visitArrayConstructor(ArrayConstructor node, Object context)
        {
            Type elementType = ((ArrayType) type(node)).getElementType();
            BlockBuilder arrayBlockBuilder = elementType.createBlockBuilder(new BlockBuilderStatus(), node.getValues().size());

            for (Expression expression : node.getValues()) {
                Object value = process(expression, context);
                if (value instanceof Expression) {
                    return visitFunctionCall(new FunctionCall(QualifiedName.of(ArrayConstructor.ARRAY_CONSTRUCTOR), node.getValues()), context);
                }
                writeNativeValue(elementType, arrayBlockBuilder, value);
            }

            return arrayBlockBuilder.build();
        }

        @Override
        protected Object visitRow(Row node, Object context)
        {
            RowType rowType = (RowType) type(node);
            List<Type> parameterTypes = rowType.getTypeParameters();
            List<Expression> arguments = node.getItems();

            int cardinality = arguments.size();
            List<Object> values = new ArrayList<>(cardinality);
            for (Expression argument : arguments) {
                values.add(process(argument, context));
            }
            if (hasUnresolvedValue(values)) {
                return new Row(toExpressions(values, parameterTypes));
            }
            else {
                BlockBuilder blockBuilder = new RowBlockBuilder(parameterTypes, new BlockBuilderStatus(), 1);
                BlockBuilder singleRowBlockWriter = blockBuilder.beginBlockEntry();
                for (int i = 0; i < cardinality; ++i) {
                    writeNativeValue(parameterTypes.get(i), singleRowBlockWriter, values.get(i));
                }
                blockBuilder.closeEntry();
                return rowType.getObject(blockBuilder, 0);
            }
        }

        @Override
        protected Object visitSubscriptExpression(SubscriptExpression node, Object context)
        {
            Object base = process(node.getBase(), context);
            if (base == null) {
                return null;
            }
            Object index = process(node.getIndex(), context);
            if (index == null) {
                return null;
            }
            if ((index instanceof Long) && isArray(type(node.getBase()))) {
                ArraySubscriptOperator.checkArrayIndex((Long) index);
            }

            if (hasUnresolvedValue(base, index)) {
                return new SubscriptExpression(toExpression(base, type(node.getBase())), toExpression(index, type(node.getIndex())));
            }

            return invokeOperator(OperatorType.SUBSCRIPT, types(node.getBase(), node.getIndex()), ImmutableList.of(base, index));
        }

        @Override
        protected Object visitQuantifiedComparisonExpression(QuantifiedComparisonExpression node, Object context)
        {
            if (!optimize) {
                throw new UnsupportedOperationException("QuantifiedComparison not yet implemented");
            }
            return node;
        }

        @Override
        protected Object visitExpression(Expression node, Object context)
        {
            throw new PrestoException(NOT_SUPPORTED, "not yet implemented: " + node.getClass().getName());
        }

        @Override
        protected Object visitNode(Node node, Object context)
        {
            throw new UnsupportedOperationException("Evaluator visitor can only handle Expression nodes");
        }

        private List<Type> types(Expression... types)
        {
            return Stream.of(types)
                    .map(NodeRef::of)
                    .map(expressionTypes::get)
                    .collect(toImmutableList());
        }

        private boolean hasUnresolvedValue(Object... values)
        {
            return hasUnresolvedValue(ImmutableList.copyOf(values));
        }

        private boolean hasUnresolvedValue(List<Object> values)
        {
            return values.stream().anyMatch(instanceOf(Expression.class)::apply);
        }

        private Object invokeOperator(OperatorType operatorType, List<? extends Type> argumentTypes, List<Object> argumentValues)
        {
            Signature operatorSignature = metadata.getFunctionRegistry().resolveOperator(operatorType, argumentTypes);
            return functionInvoker.invoke(operatorSignature, session, argumentValues);
        }
    }

    private interface PagePositionContext
    {
        Block getBlock(int channel);

        int getPosition(int channel);
    }

    private static class SinglePagePositionContext
            implements PagePositionContext
    {
        private final int position;
        private final Block[] blocks;

        private SinglePagePositionContext(int position, Block[] blocks)
        {
            this.position = position;
            this.blocks = blocks;
        }

        @Override
        public Block getBlock(int channel)
        {
            return blocks[channel];
        }

        @Override
        public int getPosition(int channel)
        {
            return position;
        }
    }

    private static class TwoPagesPositionContext
            implements PagePositionContext
    {
        private final int leftPosition;
        private final int rightPosition;
        private final Block[] leftBlocks;
        private final Block[] rightBlocks;

        private TwoPagesPositionContext(int leftPosition, Block[] leftBlocks, int rightPosition, Block[] rightBlocks)
        {
            this.leftPosition = leftPosition;
            this.rightPosition = rightPosition;
            this.leftBlocks = leftBlocks;
            this.rightBlocks = rightBlocks;
        }

        @Override
        public Block getBlock(int channel)
        {
            if (channel < leftBlocks.length) {
                return leftBlocks[channel];
            }
            else {
                return rightBlocks[channel - leftBlocks.length];
            }
        }

        @Override
        public int getPosition(int channel)
        {
            if (channel < leftBlocks.length) {
                return leftPosition;
            }
            else {
                return rightPosition;
            }
        }
    }

    @VisibleForTesting
    public static Expression createFailureFunction(RuntimeException exception, Type type)
    {
        requireNonNull(exception, "Exception is null");

        String failureInfo = JsonCodec.jsonCodec(FailureInfo.class).toJson(Failures.toFailure(exception).toFailureInfo());
        FunctionCall jsonParse = new FunctionCall(QualifiedName.of("json_parse"), ImmutableList.of(new StringLiteral(failureInfo)));
        FunctionCall failureFunction = new FunctionCall(QualifiedName.of("fail"), ImmutableList.of(jsonParse));

        return new Cast(failureFunction, type.getTypeSignature().toString());
    }

    private static boolean isArray(Type type)
    {
        return type.getTypeSignature().getBase().equals(StandardTypes.ARRAY);
    }

    private static class LambdaSymbolResolver
            implements SymbolResolver
    {
        private final Map<String, Object> values;

        public LambdaSymbolResolver(Map<String, Object> values)
        {
            this.values = requireNonNull(values, "values is null");
        }

        @Override
        public Object getValue(Symbol symbol)
        {
            checkState(values.containsKey(symbol.getName()), "values does not contain %s", symbol);
            return values.get(symbol.getName());
        }
    }
}<|MERGE_RESOLUTION|>--- conflicted
+++ resolved
@@ -964,13 +964,8 @@
             }
 
             // do not optimize non-deterministic functions
-<<<<<<< HEAD
-            if (optimize && (!function.isDeterministic() || hasUnresolvedValue(argumentValues))) {
+            if (optimize && (!function.isDeterministic() || hasUnresolvedValue(argumentValues) || node.getName().equals(QualifiedName.of("fail")))) {
                 return new FunctionCall(node.getName(), node.getWindow(), node.isDistinct(), node.isIgnoreNulls(), toExpressions(argumentValues, argumentTypes));
-=======
-            if (optimize && (!function.isDeterministic() || hasUnresolvedValue(argumentValues) || node.getName().equals(QualifiedName.of("fail")))) {
-                return new FunctionCall(node.getName(), node.getWindow(), node.isDistinct(), toExpressions(argumentValues, argumentTypes));
->>>>>>> 82821985
             }
             return functionInvoker.invoke(functionSignature, session, argumentValues);
         }
