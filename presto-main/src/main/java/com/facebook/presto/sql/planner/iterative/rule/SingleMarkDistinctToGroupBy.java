/*
 * Licensed under the Apache License, Version 2.0 (the "License");
 * you may not use this file except in compliance with the License.
 * You may obtain a copy of the License at
 *
 *     http://www.apache.org/licenses/LICENSE-2.0
 *
 * Unless required by applicable law or agreed to in writing, software
 * distributed under the License is distributed on an "AS IS" BASIS,
 * WITHOUT WARRANTIES OR CONDITIONS OF ANY KIND, either express or implied.
 * See the License for the specific language governing permissions and
 * limitations under the License.
 */
package com.facebook.presto.sql.planner.iterative.rule;

import com.facebook.presto.matching.Capture;
import com.facebook.presto.matching.Captures;
import com.facebook.presto.matching.Pattern;
import com.facebook.presto.sql.planner.Symbol;
import com.facebook.presto.sql.planner.iterative.Rule;
import com.facebook.presto.sql.planner.plan.AggregationNode;
import com.facebook.presto.sql.planner.plan.AggregationNode.Aggregation;
import com.facebook.presto.sql.planner.plan.MarkDistinctNode;
import com.facebook.presto.sql.tree.FunctionCall;
import com.google.common.collect.ImmutableList;
import com.google.common.collect.ImmutableSet;
import com.google.common.collect.Iterables;

import java.util.Collection;
import java.util.Collections;
import java.util.List;
import java.util.Map;
import java.util.Optional;
import java.util.Set;
import java.util.stream.Collectors;

import static com.facebook.presto.matching.Capture.newCapture;
import static com.facebook.presto.sql.planner.plan.AggregationNode.Step.SINGLE;
import static com.facebook.presto.sql.planner.plan.Patterns.aggregation;
import static com.facebook.presto.sql.planner.plan.Patterns.markDistinct;
import static com.facebook.presto.sql.planner.plan.Patterns.source;
import static com.google.common.collect.ImmutableList.toImmutableList;

/**
 * Converts Single Distinct Aggregation into GroupBy
 * <p>
 * Rewrite if and only if
 * <ol>
 * <li>all aggregation functions have a single common distinct mask symbol
 * <li>all aggregation functions have mask
 * </ol>
 * Rewrite MarkDistinctNode into AggregationNode(use DistinctSymbols as GroupBy)
 * <p>
 * Remove Distincts in the original AggregationNode
 */
public class SingleMarkDistinctToGroupBy
        implements Rule<AggregationNode>
{
    private static final Capture<MarkDistinctNode> CHILD = newCapture();

    private static final Pattern<AggregationNode> PATTERN = aggregation()
            .matching(aggregation -> !hasFilters(aggregation)) // DISTINCT + Aggregation filters not currently supported
            .with(source().matching(markDistinct().capturedAs(CHILD)));

    private static boolean hasFilters(AggregationNode aggregationNode)
    {
        return aggregationNode.getAggregations().values().stream()
                .map(Aggregation::getCall)
                .map(FunctionCall::getFilter)
                .anyMatch(Optional::isPresent);
    }

    @Override
    public Pattern<AggregationNode> getPattern()
    {
        return PATTERN;
    }

    @Override
    public Result apply(AggregationNode parent, Captures captures, Context context)
    {
        MarkDistinctNode child = captures.get(CHILD);

        // optimize if and only if
        // all aggregation functions have a single common distinct mask symbol
        // AND all aggregation functions have mask
        Collection<Aggregation> aggregations = parent.getAggregations().values();

        List<Symbol> masks = aggregations.stream()
                .map(Aggregation::getMask)
                .filter(Optional::isPresent)
                .map(Optional::get)
                .collect(toImmutableList());

        Set<Symbol> uniqueMasks = ImmutableSet.copyOf(masks);

        if (uniqueMasks.size() != 1 || masks.size() != aggregations.size()) {
            return Result.empty();
        }

        Symbol mask = Iterables.getOnlyElement(uniqueMasks);

        if (!child.getMarkerSymbol().equals(mask)) {
            return Result.empty();
        }

        return Result.ofPlanNode(
                new AggregationNode(
                        context.getIdAllocator().getNextId(),
                        new AggregationNode(
                                context.getIdAllocator().getNextId(),
                                child.getSource(),
                                Collections.emptyMap(),
                                ImmutableList.of(child.getDistinctSymbols()),
                                SINGLE,
                                child.getHashSymbol(),
                                Optional.empty()),
                        // remove DISTINCT flag from function calls
                        parent.getAggregations()
                                .entrySet().stream()
                                .collect(Collectors.toMap(
                                        Map.Entry::getKey,
                                        e -> removeDistinct(e.getValue()))),
                        parent.getGroupingSets(),
                        parent.getStep(),
                        parent.getHashSymbol(),
                        parent.getGroupIdSymbol()));
    }

    private static AggregationNode.Aggregation removeDistinct(AggregationNode.Aggregation aggregation)
    {
        FunctionCall call = aggregation.getCall();
        return new AggregationNode.Aggregation(
<<<<<<< HEAD
                new FunctionCall(call.getName(), call.getWindow(), false, false, call.getArguments()),
=======
                new FunctionCall(
                        call.getName(),
                        call.getWindow(),
                        call.getFilter(),
                        call.getOrderBy(),
                        false,
                        call.getArguments()),
>>>>>>> 045b0831
                aggregation.getSignature(),
                Optional.empty());
    }
}<|MERGE_RESOLUTION|>--- conflicted
+++ resolved
@@ -131,17 +131,14 @@
     {
         FunctionCall call = aggregation.getCall();
         return new AggregationNode.Aggregation(
-<<<<<<< HEAD
-                new FunctionCall(call.getName(), call.getWindow(), false, false, call.getArguments()),
-=======
                 new FunctionCall(
                         call.getName(),
                         call.getWindow(),
                         call.getFilter(),
                         call.getOrderBy(),
                         false,
+                        false,
                         call.getArguments()),
->>>>>>> 045b0831
                 aggregation.getSignature(),
                 Optional.empty());
     }
