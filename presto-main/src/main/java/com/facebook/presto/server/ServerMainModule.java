--- conflicted
+++ resolved
@@ -373,11 +373,7 @@
 
         //typeAnalyzer
         binder.bind(TypeAnalyzer.class).in(Scopes.SINGLETON);
-<<<<<<< HEAD
-        
-=======
-
->>>>>>> 285be669
+
         // row expression utils
         binder.bind(DomainTranslator.class).to(RowExpressionDomainTranslator.class).in(Scopes.SINGLETON);
         binder.bind(PredicateCompiler.class).to(RowExpressionPredicateCompiler.class).in(Scopes.SINGLETON);
