/*
 * Licensed under the Apache License, Version 2.0 (the "License");
 * you may not use this file except in compliance with the License.
 * You may obtain a copy of the License at
 *
 *     http://www.apache.org/licenses/LICENSE-2.0
 *
 * Unless required by applicable law or agreed to in writing, software
 * distributed under the License is distributed on an "AS IS" BASIS,
 * WITHOUT WARRANTIES OR CONDITIONS OF ANY KIND, either express or implied.
 * See the License for the specific language governing permissions and
 * limitations under the License.
 */
package com.facebook.presto.metadata;

import com.facebook.presto.Session;
import com.facebook.presto.common.CatalogSchemaName;
import com.facebook.presto.common.block.BlockEncodingSerde;
import com.facebook.presto.common.predicate.TupleDomain;
import com.facebook.presto.common.type.Type;
import com.facebook.presto.common.type.TypeManager;
import com.facebook.presto.common.type.TypeSignature;
import com.facebook.presto.spi.ColumnHandle;
import com.facebook.presto.spi.ColumnMetadata;
import com.facebook.presto.spi.ConnectorId;
import com.facebook.presto.spi.ConnectorSession;
import com.facebook.presto.spi.ConnectorTableMetadata;
import com.facebook.presto.spi.Constraint;
import com.facebook.presto.spi.PrestoException;
import com.facebook.presto.spi.SystemTable;
import com.facebook.presto.spi.TableHandle;
import com.facebook.presto.spi.TableLayoutFilterCoverage;
import com.facebook.presto.spi.api.Experimental;
import com.facebook.presto.spi.connector.ConnectorCapabilities;
import com.facebook.presto.spi.connector.ConnectorOutputMetadata;
import com.facebook.presto.spi.connector.ConnectorPartitioningHandle;
import com.facebook.presto.spi.connector.LimitApplicationResult;
import com.facebook.presto.spi.function.SqlFunction;
import com.facebook.presto.spi.security.GrantInfo;
import com.facebook.presto.spi.security.PrestoPrincipal;
import com.facebook.presto.spi.security.Privilege;
import com.facebook.presto.spi.security.RoleGrant;
import com.facebook.presto.spi.statistics.ComputedStatistics;
import com.facebook.presto.spi.statistics.TableStatistics;
import com.facebook.presto.spi.statistics.TableStatisticsMetadata;
import com.facebook.presto.sql.planner.PartitioningHandle;
import com.google.common.util.concurrent.ListenableFuture;
import io.airlift.slice.Slice;

import java.util.Collection;
import java.util.List;
import java.util.Map;
import java.util.Optional;
import java.util.OptionalLong;
import java.util.Set;

import static com.facebook.presto.spi.TableLayoutFilterCoverage.NOT_APPLICABLE;

public interface Metadata
{
    void verifyComparableOrderableContract();

    Type getType(TypeSignature signature);

    List<SqlFunction> listFunctions(Session session);

    void registerBuiltInFunctions(List<? extends SqlFunction> functions);

    boolean schemaExists(Session session, CatalogSchemaName schema);

    boolean catalogExists(Session session, String catalogName);

    List<String> listSchemaNames(Session session, String catalogName);

    /**
     * Returns a table handle for the specified table name.
     */
    Optional<TableHandle> getTableHandle(Session session, QualifiedObjectName tableName);

    Optional<SystemTable> getSystemTable(Session session, QualifiedObjectName tableName);

    Optional<TableHandle> getTableHandleForStatisticsCollection(Session session, QualifiedObjectName tableName, Map<String, Object> analyzeProperties);

    /**
     * Returns a new table layout that satisfies the given constraint together with unenforced constraint.
     */
    @Experimental
    TableLayoutResult getLayout(Session session, TableHandle tableHandle, Constraint<ColumnHandle> constraint, Optional<Set<ColumnHandle>> desiredColumns);

    /**
     * Returns table's layout properties for a given table handle.
     */
    @Experimental
    TableLayout getLayout(Session session, TableHandle handle);

    /**
     * Return a table handle whose partitioning is converted to the provided partitioning handle,
     * but otherwise identical to the provided table layout handle.
     * The provided table layout handle must be one that the connector can transparently convert to from
     * the original partitioning handle associated with the provided table layout handle,
     * as promised by {@link #getCommonPartitioning}.
     */
    TableHandle getAlternativeTableHandle(Session session, TableHandle tableHandle, PartitioningHandle partitioningHandle);

    /**
     * Experimental: if true, the engine will invoke getLayout otherwise, getLayout will not be called.
     * If filter pushdown is required, use a ConnectorPlanOptimizer in the respective connector in order
     * to push compute into it's TableScan.
     */
    @Deprecated
    boolean isLegacyGetLayoutSupported(Session session, TableHandle tableHandle);

    /**
     * Return a partitioning handle which the connector can transparently convert both {@code left} and {@code right} into.
     */
    @Deprecated
    Optional<PartitioningHandle> getCommonPartitioning(Session session, PartitioningHandle left, PartitioningHandle right);

    /**
     * Return whether {@code left} is a refined partitioning over {@code right}.
     * See
     * {@link com.facebook.presto.spi.connector.ConnectorMetadata#isRefinedPartitioningOver(ConnectorSession, ConnectorPartitioningHandle, ConnectorPartitioningHandle)}
     * for details about refined partitioning.
     * <p>
     * Refined-over relation is reflexive.
     */
    @Experimental
    boolean isRefinedPartitioningOver(Session session, PartitioningHandle a, PartitioningHandle b);

    /**
     * Provides partitioning handle for exchange.
     */
    PartitioningHandle getPartitioningHandleForExchange(Session session, String catalogName, int partitionCount, List<Type> partitionTypes);

    Optional<Object> getInfo(Session session, TableHandle handle);

    /**
     * Return the metadata for the specified table handle.
     *
     * @throws RuntimeException if table handle is no longer valid
     */
    TableMetadata getTableMetadata(Session session, TableHandle tableHandle);

    /**
     * Return statistics for specified table for given columns and filtering constraint.
     */
    TableStatistics getTableStatistics(Session session, TableHandle tableHandle, List<ColumnHandle> columnHandles, Constraint<ColumnHandle> constraint);

    /**
     * Get the names that match the specified table prefix (never null).
     */
    List<QualifiedObjectName> listTables(Session session, QualifiedTablePrefix prefix);

    /**
     * Gets all of the columns on the specified table, or an empty map if the columns can not be enumerated.
     *
     * @throws RuntimeException if table handle is no longer valid
     */
    Map<String, ColumnHandle> getColumnHandles(Session session, TableHandle tableHandle);

    /**
     * Gets the metadata for the specified table column.
     *
     * @throws RuntimeException if table or column handles are no longer valid
     */
    ColumnMetadata getColumnMetadata(Session session, TableHandle tableHandle, ColumnHandle columnHandle);

    /**
     * Returns a TupleDomain of constraints that is suitable for ExplainIO
     */
    TupleDomain<ColumnHandle> toExplainIOConstraints(Session session, TableHandle tableHandle, TupleDomain<ColumnHandle> constraints);

    /**
     * Gets the metadata for all columns that match the specified table prefix.
     */
    Map<QualifiedObjectName, List<ColumnMetadata>> listTableColumns(Session session, QualifiedTablePrefix prefix);

    /**
     * Creates a schema.
     */
    void createSchema(Session session, CatalogSchemaName schema, Map<String, Object> properties);

    /**
     * Drops the specified schema.
     */
    void dropSchema(Session session, CatalogSchemaName schema);

    /**
     * Renames the specified schema.
     */
    void renameSchema(Session session, CatalogSchemaName source, String target);

    /**
     * Creates a table using the specified table metadata.
     *
     * @throws PrestoException with {@code ALREADY_EXISTS} if the table already exists and {@param ignoreExisting} is not set
     */
    void createTable(Session session, String catalogName, ConnectorTableMetadata tableMetadata, boolean ignoreExisting);

    /**
     * Creates a temporary table with optional partitioning requirements.
     * Temporary table might have different default storage format, compression scheme, replication factor, etc,
     * and gets automatically dropped when the transaction ends.
     */
    @Experimental
    TableHandle createTemporaryTable(Session session, String catalogName, List<ColumnMetadata> columns, Optional<PartitioningMetadata> partitioningMetadata);

    /**
     * Rename the specified table.
     */
    void renameTable(Session session, TableHandle tableHandle, QualifiedObjectName newTableName);

    /**
     * Rename the specified column.
     */
    void renameColumn(Session session, TableHandle tableHandle, ColumnHandle source, String target);

    /**
     * Add the specified column to the table.
     */
    void addColumn(Session session, TableHandle tableHandle, ColumnMetadata column);

    /**
     * Drop the specified column.
     */
    void dropColumn(Session session, TableHandle tableHandle, ColumnHandle column);

    /**
     * Drops the specified table
     *
     * @throws RuntimeException if the table can not be dropped or table handle is no longer valid
     */
    void dropTable(Session session, TableHandle tableHandle);

    Optional<NewTableLayout> getNewTableLayout(Session session, String catalogName, ConnectorTableMetadata tableMetadata);

    @Experimental
    Optional<NewTableLayout> getPreferredShuffleLayoutForNewTable(Session session, String catalogName, ConnectorTableMetadata tableMetadata);

    /**
     * Begin the atomic creation of a table with data.
     */
    OutputTableHandle beginCreateTable(Session session, String catalogName, ConnectorTableMetadata tableMetadata, Optional<NewTableLayout> layout);

    /**
     * Finish a table creation with data after the data is written.
     */
    Optional<ConnectorOutputMetadata> finishCreateTable(Session session, OutputTableHandle tableHandle, Collection<Slice> fragments, Collection<ComputedStatistics> computedStatistics);

    Optional<NewTableLayout> getInsertLayout(Session session, TableHandle target);

    @Experimental
    Optional<NewTableLayout> getPreferredShuffleLayoutForInsert(Session session, TableHandle target);

    /**
     * Describes statistics that must be collected during a write.
     */
    TableStatisticsMetadata getStatisticsCollectionMetadataForWrite(Session session, String catalogName, ConnectorTableMetadata tableMetadata);

    /**
     * Describe statistics that must be collected during a statistics collection
     */
    TableStatisticsMetadata getStatisticsCollectionMetadata(Session session, String catalogName, ConnectorTableMetadata tableMetadata);

    /**
     * Begin statistics collection
     */
    AnalyzeTableHandle beginStatisticsCollection(Session session, TableHandle tableHandle);

    /**
     * Finish statistics collection
     */
    void finishStatisticsCollection(Session session, AnalyzeTableHandle tableHandle, Collection<ComputedStatistics> computedStatistics);

    /**
     * Start a SELECT/UPDATE/INSERT/DELETE query
     */
    void beginQuery(Session session, Set<ConnectorId> connectors);

    /**
     * Cleanup after a query. This is the very last notification after the query finishes, regardless if it succeeds or fails.
     * An exception thrown in this method will not affect the result of the query.
     */
    void cleanupQuery(Session session);

    /**
     * Begin insert query
     */
    InsertTableHandle beginInsert(Session session, TableHandle tableHandle);

    /**
     * Finish insert query
     */
    Optional<ConnectorOutputMetadata> finishInsert(Session session, InsertTableHandle tableHandle, Collection<Slice> fragments, Collection<ComputedStatistics> computedStatistics);

    /**
     * Get the row ID column handle used with UpdatablePageSource.
     */
    ColumnHandle getUpdateRowIdColumnHandle(Session session, TableHandle tableHandle);

    /**
     * @return whether delete without table scan is supported
     */
    boolean supportsMetadataDelete(Session session, TableHandle tableHandle);

    /**
     * Delete the provide table layout
     *
     * @return number of rows deleted, or empty for unknown
     */
    OptionalLong metadataDelete(Session session, TableHandle tableHandle);

    /**
     * Begin delete query
     */
    TableHandle beginDelete(Session session, TableHandle tableHandle);

    /**
     * Finish delete query
     */
    void finishDelete(Session session, TableHandle tableHandle, Collection<Slice> fragments);

    /**
     * Returns a connector id for the specified catalog name.
     */
    Optional<ConnectorId> getCatalogHandle(Session session, String catalogName);

    /**
     * Gets all the loaded catalogs
     *
     * @return Map of catalog name to connector id
     */
    Map<String, ConnectorId> getCatalogNames(Session session);

    /**
     * Get the names that match the specified table prefix (never null).
     */
    List<QualifiedObjectName> listViews(Session session, QualifiedTablePrefix prefix);

    /**
     * Get the view definitions that match the specified table prefix (never null).
     */
    Map<QualifiedObjectName, ViewDefinition> getViews(Session session, QualifiedTablePrefix prefix);

    /**
     * Returns the view definition for the specified view name.
     */
    Optional<ViewDefinition> getView(Session session, QualifiedObjectName viewName);

    /**
     * Creates the specified view with the specified view definition.
     */
    void createView(Session session, String catalogName, ConnectorTableMetadata viewMetadata, String viewData, boolean replace);

    /**
     * Drops the specified view.
     */
    void dropView(Session session, QualifiedObjectName viewName);

    /**
     * Try to locate a table index that can lookup results by indexableColumns and provide the requested outputColumns.
     */
    Optional<ResolvedIndex> resolveIndex(Session session, TableHandle tableHandle, Set<ColumnHandle> indexableColumns, Set<ColumnHandle> outputColumns, TupleDomain<ColumnHandle> tupleDomain);

    /**
     * Creates the specified role in the specified catalog.
     *
     * @param grantor represents the principal specified by WITH ADMIN statement
     */
    void createRole(Session session, String role, Optional<PrestoPrincipal> grantor, String catalog);

    /**
     * Drops the specified role in the specified catalog.
     */
    void dropRole(Session session, String role, String catalog);

    /**
     * List available roles in specified catalog.
     */
    Set<String> listRoles(Session session, String catalog);

    /**
     * List roles grants in the specified catalog for a given principal, not recursively.
     */
    Set<RoleGrant> listRoleGrants(Session session, String catalog, PrestoPrincipal principal);

    /**
     * Grants the specified roles to the specified grantees in the specified catalog
     *
     * @param grantor represents the principal specified by GRANTED BY statement
     */
    void grantRoles(Session session, Set<String> roles, Set<PrestoPrincipal> grantees, boolean withAdminOption, Optional<PrestoPrincipal> grantor, String catalog);

    /**
     * Revokes the specified roles from the specified grantees in the specified catalog
     *
     * @param grantor represents the principal specified by GRANTED BY statement
     */
    void revokeRoles(Session session, Set<String> roles, Set<PrestoPrincipal> grantees, boolean adminOptionFor, Optional<PrestoPrincipal> grantor, String catalog);

    /**
     * List applicable roles, including the transitive grants, for the specified principal
     */
    Set<RoleGrant> listApplicableRoles(Session session, PrestoPrincipal principal, String catalog);

    /**
     * List applicable roles, including the transitive grants, in given session
     */
    Set<String> listEnabledRoles(Session session, String catalog);

    /**
     * Grants the specified privilege to the specified user on the specified table
     */
    void grantTablePrivileges(Session session, QualifiedObjectName tableName, Set<Privilege> privileges, PrestoPrincipal grantee, boolean grantOption);

    /**
     * Revokes the specified privilege on the specified table from the specified user
     */
    void revokeTablePrivileges(Session session, QualifiedObjectName tableName, Set<Privilege> privileges, PrestoPrincipal grantee, boolean grantOption);

    /**
     * Gets the privileges for the specified table available to the given grantee considering the selected session role
     */
    List<GrantInfo> listTablePrivileges(Session session, QualifiedTablePrefix prefix);

    /**
     * Commits page sink for table creation.
     */
    @Experimental
    ListenableFuture<Void> commitPageSinkAsync(Session session, OutputTableHandle tableHandle, Collection<Slice> fragments);

    /**
     * Commits page sink for table insertion.
     */
    @Experimental
    ListenableFuture<Void> commitPageSinkAsync(Session session, InsertTableHandle tableHandle, Collection<Slice> fragments);

    FunctionManager getFunctionManager();

    ProcedureRegistry getProcedureRegistry();

    TypeManager getTypeManager();

    BlockEncodingSerde getBlockEncodingSerde();

    SessionPropertyManager getSessionPropertyManager();

    SchemaPropertyManager getSchemaPropertyManager();

    TablePropertyManager getTablePropertyManager();

    ColumnPropertyManager getColumnPropertyManager();

    AnalyzePropertyManager getAnalyzePropertyManager();

    Set<ConnectorCapabilities> getConnectorCapabilities(Session session, ConnectorId catalogName);

<<<<<<< HEAD
    Optional<LimitApplicationResult<TableHandle>> applyLimit(Session session, TableHandle table, long limit);
=======
    /**
     * Check if there is filter coverage of the specified partitioning keys
     * @return NOT_APPLICABLE if partitioning is unsupported, not applicable, or the partitioning key is not relevant, NONE or COVERED otherwise
     */
    default TableLayoutFilterCoverage getTableLayoutFilterCoverage(Session session, TableHandle tableHandle, Set<String> relevantPartitionColumn)
    {
        return NOT_APPLICABLE;
    }
>>>>>>> 4c2b8c22
}<|MERGE_RESOLUTION|>--- conflicted
+++ resolved
@@ -455,9 +455,7 @@
 
     Set<ConnectorCapabilities> getConnectorCapabilities(Session session, ConnectorId catalogName);
 
-<<<<<<< HEAD
     Optional<LimitApplicationResult<TableHandle>> applyLimit(Session session, TableHandle table, long limit);
-=======
     /**
      * Check if there is filter coverage of the specified partitioning keys
      * @return NOT_APPLICABLE if partitioning is unsupported, not applicable, or the partitioning key is not relevant, NONE or COVERED otherwise
@@ -466,5 +464,4 @@
     {
         return NOT_APPLICABLE;
     }
->>>>>>> 4c2b8c22
 }