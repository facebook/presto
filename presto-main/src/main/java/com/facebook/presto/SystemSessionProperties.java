--- conflicted
+++ resolved
@@ -171,11 +171,8 @@
     public static final String REMOTE_FUNCTIONS_ENABLED = "remote_functions_enabled";
     public static final String CHECK_ACCESS_CONTROL_ON_UTILIZED_COLUMNS_ONLY = "check_access_control_on_utilized_columns_only";
     public static final String SKIP_REDUNDANT_SORT = "skip_redundant_sort";
-<<<<<<< HEAD
     public static final String OPTIMIZE_UNION_OVER_VALUES = "optimize_union_over_values";
-=======
     public static final String ALLOW_WINDOW_ORDER_BY_LITERALS = "allow_window_order_by_literals";
->>>>>>> ad6fb086
 
     private final List<PropertyMetadata<?>> sessionProperties;
 
@@ -897,15 +894,14 @@
                         featuresConfig.isCheckAccessControlOnUtilizedColumnsOnly(),
                         false),
                 booleanProperty(
-<<<<<<< HEAD
                         OPTIMIZE_UNION_OVER_VALUES,
                         "Merge values nodes under union operator",
                         featuresConfig.isOptimizeUnionOverValues(),
-=======
+                        false),
+                booleanProperty(
                         ALLOW_WINDOW_ORDER_BY_LITERALS,
                         "Allow ORDER BY literals in window functions",
                         featuresConfig.isAllowWindowOrderByLiterals(),
->>>>>>> ad6fb086
                         false));
     }
 
