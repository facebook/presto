--- conflicted
+++ resolved
@@ -13,17 +13,15 @@
  */
 package com.facebook.presto.operator.aggregation.state;
 
-<<<<<<< HEAD
-=======
-import com.facebook.presto.operator.aggregation.heavyhitters.ConservativeAddSketch;
->>>>>>> 867aac3b
 import com.facebook.presto.operator.aggregation.heavyhitters.CountMinSketch;
 import com.facebook.presto.operator.aggregation.heavyhitters.IndexedPriorityQueue;
 import com.facebook.presto.operator.aggregation.heavyhitters.IndexedPriorityQueue.Entry;
 import com.google.common.annotations.VisibleForTesting;
 import io.airlift.slice.*;
 import org.openjdk.jol.info.ClassLayout;
-
+import org.openjdk.jol.info.GraphLayout;
+
+import java.io.Serializable;
 import java.util.*;
 
 import static com.google.common.base.Preconditions.checkArgument;
@@ -34,12 +32,8 @@
     private static final int INSTANCE_SIZE = ClassLayout.parseClass(TopElementsHistogram.class).instanceSize();
 
     private int rowsProcessed=0;
-<<<<<<< HEAD
     private double minPercentShare =100;
     private int maxEntries;
-=======
-    private double min_percent_share=100;
->>>>>>> 867aac3b
     private CountMinSketch ccms;
     private IndexedPriorityQueue<E> topEntries = new IndexedPriorityQueue<E>();
 
@@ -56,24 +50,9 @@
         checkArgument((0 <= min_percent_share && min_percent_share <= 100), "minPercentShare must be between 0 and 100");
         requireNonNull(min_percent_share, "minPercentShare is null");
 
-<<<<<<< HEAD
         this.minPercentShare = min_percent_share;
         this.maxEntries = (int)Math.ceil(100/this.minPercentShare); //there can be more than maxEntries because of over counting of CountMinSketch
         this.ccms=new CountMinSketch(epsError, confidence, seed);
-=======
-        this.min_percent_share = min_percent_share;   //k = (min_percent_share*n)/100
-        this.ccms=new CountMinSketch(epsError, confidence, seed);
-    }
-
-    public Map<E, Long> getTopElements(){
-        Iterator<Entry<E>> elements = this.topEntries.iterator();
-        Map<E, Long> topElements = new HashMap<E, Long>();
-        while(elements.hasNext()){
-            Entry<E> e = elements.next();
-            topElements.put(e.getValue(), e.getPriority());
-        }
-        return topElements;
->>>>>>> 867aac3b
     }
 
     public void add(E  item)
@@ -87,23 +66,11 @@
             // Mimic Presto's avg function behavior which ignores null both in the numerator and denominator
             return;
         }
-
-        Long itemCount;
-        //TODO can we avoid this if
-        if(item instanceof Slice) {
-            itemCount = ccms.add((Slice)item, count);
-        }
-        else {
-            itemCount = ccms.add(item.toString(), count);
-        }
+        Long itemCount=ccms.add(item.toString(), count);
         rowsProcessed += count;
         // This is the only place where trim can be done before adding since only one element is being added
         // And we have handle to that one element.
-<<<<<<< HEAD
         if(100.0*itemCount/rowsProcessed >= minPercentShare) {
-=======
-        if(100.0*itemCount/rowsProcessed >= min_percent_share) {
->>>>>>> 867aac3b
             topEntries.addOrUpdate(item, itemCount);
         }
         trimTopElements();
@@ -121,26 +88,6 @@
         }
     }
 
-<<<<<<< HEAD
-=======
-    public long estimateCount(E item){
-            return ccms.estimateCount(item.toString());
-    }
-
-    public long estimateMeanCount(E item){
-        return ccms.estimateMeanCount(item.toString());
-    }
-
-    public void trimTopElements(){
-        if(topEntries.size() > 100/min_percent_share){
-            double minItemCount = min_percent_share * rowsProcessed / 100.0;
-            if(topEntries.getMinPriority() < minItemCount) {
-                topEntries.removeBelowPriority(minItemCount);
-            }
-        }
-    }
-
->>>>>>> 867aac3b
     /**
      * Be EXTREMELY careful in changing this method.
      * Changes here can result in many unintended consequences in the edge cases
