/*
 * Licensed under the Apache License, Version 2.0 (the "License");
 * you may not use this file except in compliance with the License.
 * You may obtain a copy of the License at
 *
 *     http://www.apache.org/licenses/LICENSE-2.0
 *
 * Unless required by applicable law or agreed to in writing, software
 * distributed under the License is distributed on an "AS IS" BASIS,
 * WITHOUT WARRANTIES OR CONDITIONS OF ANY KIND, either express or implied.
 * See the License for the specific language governing permissions and
 * limitations under the License.
 */
package com.facebook.presto.operator.aggregation;

import com.facebook.presto.operator.aggregation.fixedhistogram.FixedDoubleHistogram;
import com.facebook.presto.operator.aggregation.state.PrecisionRecallState;
import com.facebook.presto.spi.PrestoException;
import com.facebook.presto.spi.function.AggregationState;
import com.facebook.presto.spi.function.CombineFunction;
import com.facebook.presto.spi.function.InputFunction;
import com.facebook.presto.spi.function.SqlType;
import com.facebook.presto.spi.type.StandardTypes;
import com.google.common.collect.Streams;

import java.util.Collections;
import java.util.Iterator;
import java.util.NoSuchElementException;

import static com.facebook.presto.spi.StandardErrorCode.INVALID_FUNCTION_ARGUMENT;

public abstract class PrecisionRecallAggregation
{
    private static final double DEFAULT_WEIGHT = 1.0;
    private static final double MIN_PREDICTION_VALUE = 0.0;
    private static final double MAX_PREDICTION_VALUE = 1.0;
    private static final String ILLEGAL_PREDICTION_VALUE_MESSAGE = String.format(
            "Prediction value must be between %s and %s",
            PrecisionRecallAggregation.MIN_PREDICTION_VALUE,
            PrecisionRecallAggregation.MAX_PREDICTION_VALUE);
    private static final String NEGATIVE_WEIGHT_MESSAGE = "Weights must be non-negative";
    private static final String INCONSISTENT_BUCKET_COUNT_MESSAGE = "Bucket count must be constant";

    protected PrecisionRecallAggregation() {}

    @InputFunction
    public static void input(
            @AggregationState PrecisionRecallState state,
            @SqlType(StandardTypes.BIGINT) long bucketCount,
            @SqlType(StandardTypes.BOOLEAN) boolean outcome,
            @SqlType(StandardTypes.DOUBLE) double pred,
            @SqlType(StandardTypes.DOUBLE) double weight)
    {
        if (state.getTrueWeights() == null) {
            state.setTrueWeights(new FixedDoubleHistogram(
                    (int) (bucketCount),
                    PrecisionRecallAggregation.MIN_PREDICTION_VALUE,
                    PrecisionRecallAggregation.MAX_PREDICTION_VALUE));
            state.setFalseWeights(new FixedDoubleHistogram(
                    (int) (bucketCount),
                    PrecisionRecallAggregation.MIN_PREDICTION_VALUE,
                    PrecisionRecallAggregation.MAX_PREDICTION_VALUE));
        }

        if (pred < MIN_PREDICTION_VALUE || pred > PrecisionRecallAggregation.MAX_PREDICTION_VALUE) {
            throw new PrestoException(
                    INVALID_FUNCTION_ARGUMENT,
                    PrecisionRecallAggregation.ILLEGAL_PREDICTION_VALUE_MESSAGE);
        }
        if (weight < 0) {
            throw new PrestoException(
                    INVALID_FUNCTION_ARGUMENT,
                    PrecisionRecallAggregation.NEGATIVE_WEIGHT_MESSAGE);
        }
        if (bucketCount != state.getTrueWeights().getBucketCount()) {
            throw new PrestoException(
                    INVALID_FUNCTION_ARGUMENT,
                    PrecisionRecallAggregation.INCONSISTENT_BUCKET_COUNT_MESSAGE);
        }

        if (outcome) {
            state.getTrueWeights().add(pred, weight);
        }
        else {
            state.getFalseWeights().add(pred, weight);
        }
    }

    @InputFunction
    public static void input(
            @AggregationState PrecisionRecallState state,
            @SqlType(StandardTypes.BIGINT) long bucketCount,
            @SqlType(StandardTypes.BOOLEAN) boolean outcome,
            @SqlType(StandardTypes.DOUBLE) double pred)
    {
        PrecisionRecallAggregation.input(state, bucketCount, outcome, pred, PrecisionRecallAggregation.DEFAULT_WEIGHT);
    }

    @CombineFunction
    public static void combine(
            @AggregationState PrecisionRecallState state,
            @AggregationState PrecisionRecallState otherState)
    {
        if (state.getTrueWeights() == null && otherState.getTrueWeights() != null) {
            state.setTrueWeights(otherState.getTrueWeights().clone());
            state.setFalseWeights(otherState.getFalseWeights().clone());
            return;
        }
        if (state.getTrueWeights() != null && otherState.getTrueWeights() != null) {
            state.getTrueWeights().mergeWith(otherState.getTrueWeights());
            state.getFalseWeights().mergeWith(otherState.getFalseWeights());
        }
    }

    protected static class BucketResult
    {
        private final double threshold;
        private final double positive;
        private final double negative;
        private final double truePositive;
        private final double trueNegative;
        private final double falsePositive;
        private final double falseNegative;

        public double getThreshold()
        {
            return threshold;
        }

        public double getPositive()
        {
            return positive;
        }

        public double getNegative()
        {
            return negative;
        }

        public double getTruePositive()
        {
            return truePositive;
        }

        public double getTrueNegative()
        {
            return trueNegative;
        }

        public double getFalsePositive()
        {
            return falsePositive;
        }

        public double getFalseNegative()
        {
            return falseNegative;
        }

        public BucketResult(
                double threshold,
                double positive,
                double negative,
                double truePositive,
                double trueNegative,
                double falsePositive,
                double falseNegative)
        {
            this.threshold = threshold;
            this.positive = positive;
            this.negative = negative;
            this.truePositive = truePositive;
            this.trueNegative = trueNegative;
            this.falsePositive = falsePositive;
            this.falseNegative = falseNegative;
        }
    }

    protected static Iterator<BucketResult> getResultsIterator(@AggregationState PrecisionRecallState state)
    {
        if (state.getTrueWeights() == null) {
            return Collections.<BucketResult>emptyList().iterator();
        }

        final double totalTrueWeight = Streams.stream(state.getTrueWeights().iterator())
                .mapToDouble(c -> c.getWeight())
                .sum();
        final double totalFalseWeight = Streams.stream(state.getFalseWeights().iterator())
                .mapToDouble(c -> c.getWeight())
                .sum();

        return new Iterator<BucketResult>()
        {
            Iterator<FixedDoubleHistogram.Bucket> trueIt = state.getTrueWeights().iterator();
            Iterator<FixedDoubleHistogram.Bucket> falseIt = state.getFalseWeights().iterator();
            double runningFalseWeight;
            double runningTrueWeight;

            @Override
            public boolean hasNext()
            {
                return trueIt.hasNext() && totalTrueWeight > runningTrueWeight;
            }

            @Override
            public BucketResult next()
            {
                if (!trueIt.hasNext() || !falseIt.hasNext()) {
                    throw new NoSuchElementException();
                }
                final FixedDoubleHistogram.Bucket trueResult = trueIt.next();
                final FixedDoubleHistogram.Bucket falseResult = falseIt.next();

                final BucketResult result = new BucketResult(
<<<<<<< HEAD
                        trueResult.getLeft(),
                        trueResult.getRight(),
=======
                        trueResult.left,
>>>>>>> 8d5939e8
                        totalTrueWeight,
                        totalFalseWeight,
                        totalTrueWeight - runningTrueWeight,
                        runningFalseWeight,
                        runningTrueWeight,
                        totalFalseWeight - runningFalseWeight);

                runningTrueWeight += trueResult.getWeight();
                runningFalseWeight += falseResult.getWeight();

                return result;
            }

            @Override
            public void remove()
            {
                throw new UnsupportedOperationException();
            }
        };
    }
}<|MERGE_RESOLUTION|>--- conflicted
+++ resolved
@@ -212,12 +212,7 @@
                 final FixedDoubleHistogram.Bucket falseResult = falseIt.next();
 
                 final BucketResult result = new BucketResult(
-<<<<<<< HEAD
                         trueResult.getLeft(),
-                        trueResult.getRight(),
-=======
-                        trueResult.left,
->>>>>>> 8d5939e8
                         totalTrueWeight,
                         totalFalseWeight,
                         totalTrueWeight - runningTrueWeight,
