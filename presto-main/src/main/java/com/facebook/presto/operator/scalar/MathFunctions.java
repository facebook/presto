/*
 * Licensed under the Apache License, Version 2.0 (the "License");
 * you may not use this file except in compliance with the License.
 * You may obtain a copy of the License at
 *
 *     http://www.apache.org/licenses/LICENSE-2.0
 *
 * Unless required by applicable law or agreed to in writing, software
 * distributed under the License is distributed on an "AS IS" BASIS,
 * WITHOUT WARRANTIES OR CONDITIONS OF ANY KIND, either express or implied.
 * See the License for the specific language governing permissions and
 * limitations under the License.
 */
package com.facebook.presto.operator.scalar;

import com.facebook.presto.common.block.Block;
import com.facebook.presto.common.type.Decimals;
import com.facebook.presto.common.type.StandardTypes;
import com.facebook.presto.common.type.UnscaledDecimal128Arithmetic;
import com.facebook.presto.metadata.SqlScalarFunction;
import com.facebook.presto.operator.aggregation.TypedSet;
import com.facebook.presto.spi.PrestoException;
import com.facebook.presto.spi.function.Description;
import com.facebook.presto.spi.function.LiteralParameters;
import com.facebook.presto.spi.function.ScalarFunction;
import com.facebook.presto.spi.function.Signature;
import com.facebook.presto.spi.function.SqlNullable;
import com.facebook.presto.spi.function.SqlType;
import com.facebook.presto.type.Constraint;
import com.facebook.presto.type.LiteralParameter;
import com.google.common.primitives.Doubles;
import io.airlift.slice.Slice;
import org.apache.commons.math3.distribution.BetaDistribution;
<<<<<<< HEAD
import org.apache.commons.math3.distribution.GammaDistribution;
import org.apache.commons.math3.distribution.FDistribution;
=======
import org.apache.commons.math3.distribution.BinomialDistribution;
import org.apache.commons.math3.distribution.ChiSquaredDistribution;
>>>>>>> 29993306
import org.apache.commons.math3.special.Erf;

import java.math.BigDecimal;
import java.math.BigInteger;
import java.util.concurrent.ThreadLocalRandom;

import static com.facebook.presto.common.type.Decimals.longTenToNth;
import static com.facebook.presto.common.type.DoubleType.DOUBLE;
import static com.facebook.presto.common.type.UnscaledDecimal128Arithmetic.add;
import static com.facebook.presto.common.type.UnscaledDecimal128Arithmetic.isNegative;
import static com.facebook.presto.common.type.UnscaledDecimal128Arithmetic.isZero;
import static com.facebook.presto.common.type.UnscaledDecimal128Arithmetic.negate;
import static com.facebook.presto.common.type.UnscaledDecimal128Arithmetic.rescale;
import static com.facebook.presto.common.type.UnscaledDecimal128Arithmetic.rescaleTruncate;
import static com.facebook.presto.common.type.UnscaledDecimal128Arithmetic.subtract;
import static com.facebook.presto.common.type.UnscaledDecimal128Arithmetic.throwIfOverflows;
import static com.facebook.presto.common.type.UnscaledDecimal128Arithmetic.unscaledDecimal;
import static com.facebook.presto.common.type.UnscaledDecimal128Arithmetic.unscaledDecimalToUnscaledLong;
import static com.facebook.presto.common.type.VarcharType.VARCHAR;
import static com.facebook.presto.spi.StandardErrorCode.INVALID_FUNCTION_ARGUMENT;
import static com.facebook.presto.spi.StandardErrorCode.NUMERIC_VALUE_OUT_OF_RANGE;
import static com.facebook.presto.spi.function.FunctionKind.SCALAR;
import static com.facebook.presto.type.DecimalOperators.modulusScalarFunction;
import static com.facebook.presto.type.DecimalOperators.modulusSignatureBuilder;
import static com.facebook.presto.util.Failures.checkCondition;
import static io.airlift.slice.Slices.utf8Slice;
import static java.lang.Character.MAX_RADIX;
import static java.lang.Character.MIN_RADIX;
import static java.lang.Float.floatToRawIntBits;
import static java.lang.Float.intBitsToFloat;
import static java.lang.String.format;

public final class MathFunctions
{
    public static final SqlScalarFunction DECIMAL_MOD_FUNCTION = decimalModFunction();

    private static final Slice[] DECIMAL_HALF_UNSCALED_FOR_SCALE;
    private static final Slice[] DECIMAL_ALMOST_HALF_UNSCALED_FOR_SCALE;

    static {
        DECIMAL_HALF_UNSCALED_FOR_SCALE = new Slice[Decimals.MAX_PRECISION];
        DECIMAL_ALMOST_HALF_UNSCALED_FOR_SCALE = new Slice[Decimals.MAX_PRECISION];
        DECIMAL_HALF_UNSCALED_FOR_SCALE[0] = UnscaledDecimal128Arithmetic.unscaledDecimal(0);
        DECIMAL_ALMOST_HALF_UNSCALED_FOR_SCALE[0] = UnscaledDecimal128Arithmetic.unscaledDecimal(0);
        for (int scale = 1; scale < Decimals.MAX_PRECISION; ++scale) {
            DECIMAL_HALF_UNSCALED_FOR_SCALE[scale] = UnscaledDecimal128Arithmetic.unscaledDecimal(
                    BigInteger.TEN
                            .pow(scale)
                            .divide(BigInteger.valueOf(2)));
            DECIMAL_ALMOST_HALF_UNSCALED_FOR_SCALE[scale] = UnscaledDecimal128Arithmetic.unscaledDecimal(
                    BigInteger.TEN
                            .pow(scale)
                            .divide(BigInteger.valueOf(2))
                            .subtract(BigInteger.ONE));
        }
    }

    private MathFunctions() {}

    @Description("absolute value")
    @ScalarFunction("abs")
    @SqlType(StandardTypes.TINYINT)
    public static long absTinyint(@SqlType(StandardTypes.TINYINT) long num)
    {
        checkCondition(num != Byte.MIN_VALUE, NUMERIC_VALUE_OUT_OF_RANGE, "Value -128 is out of range for abs(tinyint)");
        return Math.abs(num);
    }

    @Description("absolute value")
    @ScalarFunction("abs")
    @SqlType(StandardTypes.SMALLINT)
    public static long absSmallint(@SqlType(StandardTypes.SMALLINT) long num)
    {
        checkCondition(num != Short.MIN_VALUE, NUMERIC_VALUE_OUT_OF_RANGE, "Value -32768 is out of range for abs(smallint)");
        return Math.abs(num);
    }

    @Description("absolute value")
    @ScalarFunction("abs")
    @SqlType(StandardTypes.INTEGER)
    public static long absInteger(@SqlType(StandardTypes.INTEGER) long num)
    {
        checkCondition(num != Integer.MIN_VALUE, NUMERIC_VALUE_OUT_OF_RANGE, "Value -2147483648 is out of range for abs(integer)");
        return Math.abs(num);
    }

    @Description("absolute value")
    @ScalarFunction
    @SqlType(StandardTypes.BIGINT)
    public static long abs(@SqlType(StandardTypes.BIGINT) long num)
    {
        checkCondition(num != Long.MIN_VALUE, NUMERIC_VALUE_OUT_OF_RANGE, "Value -9223372036854775808 is out of range for abs(bigint)");
        return Math.abs(num);
    }

    @Description("absolute value")
    @ScalarFunction
    @SqlType(StandardTypes.DOUBLE)
    public static double abs(@SqlType(StandardTypes.DOUBLE) double num)
    {
        return Math.abs(num);
    }

    @ScalarFunction("abs")
    @Description("absolute value")
    public static final class Abs
    {
        private Abs() {}

        @LiteralParameters({"p", "s"})
        @SqlType("decimal(p, s)")
        public static long absShort(@SqlType("decimal(p, s)") long arg)
        {
            return arg > 0 ? arg : -arg;
        }

        @LiteralParameters({"p", "s"})
        @SqlType("decimal(p, s)")
        public static Slice absLong(@SqlType("decimal(p, s)") Slice arg)
        {
            if (isNegative(arg)) {
                Slice result = unscaledDecimal(arg);
                negate(result);
                return result;
            }
            else {
                return arg;
            }
        }
    }

    @ScalarFunction("log")
    @Description("logarithm to given base")
    public static final class LegacyLogFunction
    {
        private LegacyLogFunction() {}

        @SqlType(StandardTypes.DOUBLE)
        public static double log(@SqlType(StandardTypes.DOUBLE) double number, @SqlType(StandardTypes.DOUBLE) double base)
        {
            return Math.log(number) / Math.log(base);
        }
    }

    @Description("absolute value")
    @ScalarFunction("abs")
    @SqlType(StandardTypes.REAL)
    public static long absFloat(@SqlType(StandardTypes.REAL) long num)
    {
        return floatToRawIntBits(Math.abs(intBitsToFloat((int) num)));
    }

    @Description("arc cosine")
    @ScalarFunction
    @SqlType(StandardTypes.DOUBLE)
    public static double acos(@SqlType(StandardTypes.DOUBLE) double num)
    {
        return Math.acos(num);
    }

    @Description("arc sine")
    @ScalarFunction
    @SqlType(StandardTypes.DOUBLE)
    public static double asin(@SqlType(StandardTypes.DOUBLE) double num)
    {
        return Math.asin(num);
    }

    @Description("arc tangent")
    @ScalarFunction
    @SqlType(StandardTypes.DOUBLE)
    public static double atan(@SqlType(StandardTypes.DOUBLE) double num)
    {
        return Math.atan(num);
    }

    @Description("arc tangent of given fraction")
    @ScalarFunction
    @SqlType(StandardTypes.DOUBLE)
    public static double atan2(@SqlType(StandardTypes.DOUBLE) double num1, @SqlType(StandardTypes.DOUBLE) double num2)
    {
        return Math.atan2(num1, num2);
    }

    @Description("Binomial cdf given numberOfTrials, successProbability, and a value")
    @ScalarFunction
    @SqlType(StandardTypes.DOUBLE)
    public static double binomialCdf(
            @SqlType(StandardTypes.INTEGER) long numberOfTrials,
            @SqlType(StandardTypes.DOUBLE) double successProbability,
            @SqlType(StandardTypes.INTEGER) long value)
    {
        checkCondition(successProbability >= 0 && successProbability <= 1, INVALID_FUNCTION_ARGUMENT, "successProbability must be in the interval [0, 1]");
        checkCondition(numberOfTrials > 0, INVALID_FUNCTION_ARGUMENT, "numberOfTrials must be greater than 0");
        BinomialDistribution distribution = new BinomialDistribution(null, (int) numberOfTrials, successProbability);
        return distribution.cumulativeProbability((int) value);
    }

    @Description("cube root")
    @ScalarFunction
    @SqlType(StandardTypes.DOUBLE)
    public static double cbrt(@SqlType(StandardTypes.DOUBLE) double num)
    {
        return Math.cbrt(num);
    }

    @Description("round up to nearest integer")
    @ScalarFunction(value = "ceiling", alias = "ceil")
    @SqlType(StandardTypes.TINYINT)
    public static long ceilingTinyint(@SqlType(StandardTypes.TINYINT) long num)
    {
        return num;
    }

    @Description("round up to nearest integer")
    @ScalarFunction(value = "ceiling", alias = "ceil")
    @SqlType(StandardTypes.SMALLINT)
    public static long ceilingSmallint(@SqlType(StandardTypes.SMALLINT) long num)
    {
        return num;
    }

    @Description("round up to nearest integer")
    @ScalarFunction(value = "ceiling", alias = "ceil")
    @SqlType(StandardTypes.INTEGER)
    public static long ceilingInteger(@SqlType(StandardTypes.INTEGER) long num)
    {
        return num;
    }

    @Description("round up to nearest integer")
    @ScalarFunction(alias = "ceil")
    @SqlType(StandardTypes.BIGINT)
    public static long ceiling(@SqlType(StandardTypes.BIGINT) long num)
    {
        return num;
    }

    @Description("round up to nearest integer")
    @ScalarFunction(alias = "ceil")
    @SqlType(StandardTypes.DOUBLE)
    public static double ceiling(@SqlType(StandardTypes.DOUBLE) double num)
    {
        return Math.ceil(num);
    }

    @Description("round up to nearest integer")
    @ScalarFunction(value = "ceiling", alias = "ceil")
    @SqlType(StandardTypes.REAL)
    public static long ceilingFloat(@SqlType(StandardTypes.REAL) long num)
    {
        return floatToRawIntBits((float) ceiling(intBitsToFloat((int) num)));
    }

    @ScalarFunction(value = "ceiling", alias = "ceil")
    @Description("round up to nearest integer")
    public static final class Ceiling
    {
        private Ceiling() {}

        @LiteralParameters({"p", "s", "rp"})
        @SqlType("decimal(rp,0)")
        @Constraint(variable = "rp", expression = "p - s + min(s, 1)")
        public static long ceilingShort(@LiteralParameter("s") long numScale, @SqlType("decimal(p, s)") long num)
        {
            long rescaleFactor = Decimals.longTenToNth((int) numScale);
            long increment = (num % rescaleFactor > 0) ? 1 : 0;
            return num / rescaleFactor + increment;
        }

        @LiteralParameters({"p", "s", "rp"})
        @SqlType("decimal(rp,0)")
        @Constraint(variable = "rp", expression = "p - s + min(s, 1)")
        public static Slice ceilingLong(@LiteralParameter("s") long numScale, @SqlType("decimal(p, s)") Slice num)
        {
            Slice tmp;
            if (isNegative(num)) {
                tmp = add(num, DECIMAL_HALF_UNSCALED_FOR_SCALE[(int) numScale]);
            }
            else {
                tmp = add(num, DECIMAL_ALMOST_HALF_UNSCALED_FOR_SCALE[(int) numScale]);
            }
            return rescale(tmp, -(int) numScale);
        }

        @LiteralParameters({"p", "s", "rp"})
        @SqlType("decimal(rp,0)")
        @Constraint(variable = "rp", expression = "p - s + min(s, 1)")
        public static long ceilingLongShort(@LiteralParameter("s") long numScale, @SqlType("decimal(p, s)") Slice num)
        {
            return unscaledDecimalToUnscaledLong(ceilingLong(numScale, num));
        }
    }

    @Description("round to integer by dropping digits after decimal point")
    @ScalarFunction
    @SqlType(StandardTypes.DOUBLE)
    public static double truncate(@SqlType(StandardTypes.DOUBLE) double num)
    {
        return Math.signum(num) * Math.floor(Math.abs(num));
    }

    @Description("round to integer by dropping digits after decimal point")
    @ScalarFunction
    @SqlType(StandardTypes.REAL)
    public static long truncate(@SqlType(StandardTypes.REAL) long num)
    {
        float numInFloat = intBitsToFloat((int) num);
        return floatToRawIntBits((float) (Math.signum(numInFloat) * Math.floor(Math.abs(numInFloat))));
    }

    @Description("truncate to double by dropping digits after decimal point")
    @ScalarFunction
    @SqlType(StandardTypes.DOUBLE)
    public static double truncate(@SqlType(StandardTypes.DOUBLE) double num, @SqlType(StandardTypes.INTEGER) long decimals)
    {
        if (Double.isNaN(num) || Double.isInfinite(num)) {
            // compatible with truncate(DOUBLE)
            return num;
        }
        if (decimals == 0) {
            if (num >= 0) {
                return Math.floor(num);
            }
            else {
                return Math.ceil(num);
            }
        }

        return BigDecimal.valueOf(num).setScale((int) decimals, BigDecimal.ROUND_DOWN).doubleValue();
    }

    @Description("truncate to float by dropping digits after decimal point")
    @ScalarFunction
    @SqlType(StandardTypes.REAL)
    public static long truncate(@SqlType(StandardTypes.REAL) long num, @SqlType(StandardTypes.INTEGER) long decimals)
    {
        float numBitsToFloats = intBitsToFloat((int) num);
        if (Float.isNaN(numBitsToFloats) || Float.isInfinite(numBitsToFloats)) {
            // compatible with truncate(REAL)
            return num;
        }
        if (decimals == 0) {
            if (numBitsToFloats >= 0) {
                return floatToRawIntBits((float) Math.floor(numBitsToFloats));
            }
            else {
                return floatToRawIntBits((float) Math.ceil(numBitsToFloats));
            }
        }

        return floatToRawIntBits(new BigDecimal(Float.toString(numBitsToFloats)).setScale((int) decimals, BigDecimal.ROUND_DOWN).floatValue());
    }

    @Description("cosine")
    @ScalarFunction
    @SqlType(StandardTypes.DOUBLE)
    public static double cos(@SqlType(StandardTypes.DOUBLE) double num)
    {
        return Math.cos(num);
    }

    @Description("hyperbolic cosine")
    @ScalarFunction
    @SqlType(StandardTypes.DOUBLE)
    public static double cosh(@SqlType(StandardTypes.DOUBLE) double num)
    {
        return Math.cosh(num);
    }

    @Description("converts an angle in radians to degrees")
    @ScalarFunction
    @SqlType(StandardTypes.DOUBLE)
    public static double degrees(@SqlType(StandardTypes.DOUBLE) double radians)
    {
        return Math.toDegrees(radians);
    }

    @Description("Euler's number")
    @ScalarFunction
    @SqlType(StandardTypes.DOUBLE)
    public static double e()
    {
        return Math.E;
    }

    @Description("Euler's number raised to the given power")
    @ScalarFunction
    @SqlType(StandardTypes.DOUBLE)
    public static double exp(@SqlType(StandardTypes.DOUBLE) double num)
    {
        return Math.exp(num);
    }

    @Description("round down to nearest integer")
    @ScalarFunction("floor")
    @SqlType(StandardTypes.TINYINT)
    public static long floorTinyint(@SqlType(StandardTypes.TINYINT) long num)
    {
        return num;
    }

    @Description("round down to nearest integer")
    @ScalarFunction("floor")
    @SqlType(StandardTypes.SMALLINT)
    public static long floorSmallint(@SqlType(StandardTypes.SMALLINT) long num)
    {
        return num;
    }

    @Description("round down to nearest integer")
    @ScalarFunction("floor")
    @SqlType(StandardTypes.INTEGER)
    public static long floorInteger(@SqlType(StandardTypes.INTEGER) long num)
    {
        return num;
    }

    @Description("round down to nearest integer")
    @ScalarFunction
    @SqlType(StandardTypes.BIGINT)
    public static long floor(@SqlType(StandardTypes.BIGINT) long num)
    {
        return num;
    }

    @Description("round down to nearest integer")
    @ScalarFunction
    @SqlType(StandardTypes.DOUBLE)
    public static double floor(@SqlType(StandardTypes.DOUBLE) double num)
    {
        return Math.floor(num);
    }

    @ScalarFunction(value = "floor")
    @Description("round down to nearest integer")
    public static final class Floor
    {
        private Floor() {}

        @LiteralParameters({"p", "s", "rp"})
        @SqlType("decimal(rp,0)")
        @Constraint(variable = "rp", expression = "p - s + min(s, 1)")
        public static long floorShort(@LiteralParameter("s") long numScale, @SqlType("decimal(p, s)") long num)
        {
            long rescaleFactor = Decimals.longTenToNth((int) numScale);
            long increment = (num % rescaleFactor) < 0 ? -1 : 0;
            return num / rescaleFactor + increment;
        }

        @LiteralParameters({"p", "s", "rp"})
        @SqlType("decimal(rp,0)")
        @Constraint(variable = "rp", expression = "p - s + min(s, 1)")
        public static Slice floorLong(@LiteralParameter("s") long numScale, @SqlType("decimal(p, s)") Slice num)
        {
            Slice tmp;
            if (isZero(num)) {
                return num;
            }
            if (isNegative(num)) {
                tmp = subtract(num, DECIMAL_ALMOST_HALF_UNSCALED_FOR_SCALE[(int) numScale]);
            }
            else {
                tmp = subtract(num, DECIMAL_HALF_UNSCALED_FOR_SCALE[(int) numScale]);
            }
            return rescale(tmp, -(int) numScale);
        }

        @LiteralParameters({"p", "s", "rp"})
        @SqlType("decimal(rp,0)")
        @Constraint(variable = "rp", expression = "p - s + min(s, 1)")
        public static long floorLongShort(@LiteralParameter("s") long numScale, @SqlType("decimal(p, s)") Slice num)
        {
            return unscaledDecimalToUnscaledLong(floorLong(numScale, num));
        }
    }

    @Description("round down to nearest integer")
    @ScalarFunction("floor")
    @SqlType(StandardTypes.REAL)
    public static long floorFloat(@SqlType(StandardTypes.REAL) long num)
    {
        return floatToRawIntBits((float) floor(intBitsToFloat((int) num)));
    }

    @Description("inverse of Binomial cdf given numberOfTrials, successProbability parameters and p")
    @ScalarFunction
    @SqlType(StandardTypes.INTEGER)
    public static long inverseBinomialCdf(
            @SqlType(StandardTypes.INTEGER) long numberOfTrials,
            @SqlType(StandardTypes.DOUBLE) double successProbability,
            @SqlType(StandardTypes.DOUBLE) double p)
    {
        checkCondition(p >= 0 && p <= 1, INVALID_FUNCTION_ARGUMENT, "p must be in the interval [0, 1]");
        checkCondition(successProbability >= 0 && successProbability <= 1, INVALID_FUNCTION_ARGUMENT, "successProbability must be in the interval [0, 1]");
        checkCondition(numberOfTrials > 0, INVALID_FUNCTION_ARGUMENT, "numberOfTrials must be greater than 0");
        BinomialDistribution distribution = new BinomialDistribution(null, (int) numberOfTrials, successProbability);
        return distribution.inverseCumulativeProbability(p);
    }

    @Description("natural logarithm")
    @ScalarFunction
    @SqlType(StandardTypes.DOUBLE)
    public static double ln(@SqlType(StandardTypes.DOUBLE) double num)
    {
        return Math.log(num);
    }

    @Description("logarithm to base 2")
    @ScalarFunction
    @SqlType(StandardTypes.DOUBLE)
    public static double log2(@SqlType(StandardTypes.DOUBLE) double num)
    {
        return Math.log(num) / Math.log(2);
    }

    @Description("logarithm to base 10")
    @ScalarFunction
    @SqlType(StandardTypes.DOUBLE)
    public static double log10(@SqlType(StandardTypes.DOUBLE) double num)
    {
        return Math.log10(num);
    }

    @Description("remainder of given quotient")
    @ScalarFunction("mod")
    @SqlType(StandardTypes.TINYINT)
    public static long modTinyint(@SqlType(StandardTypes.TINYINT) long num1, @SqlType(StandardTypes.TINYINT) long num2)
    {
        return num1 % num2;
    }

    @Description("remainder of given quotient")
    @ScalarFunction("mod")
    @SqlType(StandardTypes.SMALLINT)
    public static long modSmallint(@SqlType(StandardTypes.SMALLINT) long num1, @SqlType(StandardTypes.SMALLINT) long num2)
    {
        return num1 % num2;
    }

    @Description("remainder of given quotient")
    @ScalarFunction("mod")
    @SqlType(StandardTypes.INTEGER)
    public static long modInteger(@SqlType(StandardTypes.INTEGER) long num1, @SqlType(StandardTypes.INTEGER) long num2)
    {
        return num1 % num2;
    }

    @Description("remainder of given quotient")
    @ScalarFunction
    @SqlType(StandardTypes.BIGINT)
    public static long mod(@SqlType(StandardTypes.BIGINT) long num1, @SqlType(StandardTypes.BIGINT) long num2)
    {
        return num1 % num2;
    }

    @Description("remainder of given quotient")
    @ScalarFunction
    @SqlType(StandardTypes.DOUBLE)
    public static double mod(@SqlType(StandardTypes.DOUBLE) double num1, @SqlType(StandardTypes.DOUBLE) double num2)
    {
        return num1 % num2;
    }

    private static SqlScalarFunction decimalModFunction()
    {
        Signature signature = modulusSignatureBuilder()
                .kind(SCALAR)
                .name("mod")
                .build();
        return modulusScalarFunction(signature);
    }

    @Description("remainder of given quotient")
    @ScalarFunction("mod")
    @SqlType(StandardTypes.REAL)
    public static long modFloat(@SqlType(StandardTypes.REAL) long num1, @SqlType(StandardTypes.REAL) long num2)
    {
        return floatToRawIntBits(intBitsToFloat((int) num1) % intBitsToFloat((int) num2));
    }

    @Description("the constant Pi")
    @ScalarFunction
    @SqlType(StandardTypes.DOUBLE)
    public static double pi()
    {
        return Math.PI;
    }

    @Description("value raised to the power of exponent")
    @ScalarFunction(alias = "pow")
    @SqlType(StandardTypes.DOUBLE)
    public static double power(@SqlType(StandardTypes.DOUBLE) double num, @SqlType(StandardTypes.DOUBLE) double exponent)
    {
        return Math.pow(num, exponent);
    }

    @Description("converts an angle in degrees to radians")
    @ScalarFunction
    @SqlType(StandardTypes.DOUBLE)
    public static double radians(@SqlType(StandardTypes.DOUBLE) double degrees)
    {
        return Math.toRadians(degrees);
    }

    @Description("a pseudo-random value")
    @ScalarFunction(alias = "rand", deterministic = false)
    @SqlType(StandardTypes.DOUBLE)
    public static double random()
    {
        return ThreadLocalRandom.current().nextDouble();
    }

    @Description("a pseudo-random number between 0 and value (exclusive)")
    @ScalarFunction(value = "random", alias = "rand", deterministic = false)
    @SqlType(StandardTypes.TINYINT)
    public static long randomTinyint(@SqlType(StandardTypes.TINYINT) long value)
    {
        checkCondition(value > 0, INVALID_FUNCTION_ARGUMENT, "bound must be positive");
        return ThreadLocalRandom.current().nextInt((int) value);
    }

    @Description("a pseudo-random number between 0 and value (exclusive)")
    @ScalarFunction(value = "random", alias = "rand", deterministic = false)
    @SqlType(StandardTypes.SMALLINT)
    public static long randomSmallint(@SqlType(StandardTypes.SMALLINT) long value)
    {
        checkCondition(value > 0, INVALID_FUNCTION_ARGUMENT, "bound must be positive");
        return ThreadLocalRandom.current().nextInt((int) value);
    }

    @Description("a pseudo-random number between 0 and value (exclusive)")
    @ScalarFunction(value = "random", alias = "rand", deterministic = false)
    @SqlType(StandardTypes.INTEGER)
    public static long randomInteger(@SqlType(StandardTypes.INTEGER) long value)
    {
        checkCondition(value > 0, INVALID_FUNCTION_ARGUMENT, "bound must be positive");
        return ThreadLocalRandom.current().nextInt((int) value);
    }

    @Description("a pseudo-random number between 0 and value (exclusive)")
    @ScalarFunction(alias = "rand", deterministic = false)
    @SqlType(StandardTypes.BIGINT)
    public static long random(@SqlType(StandardTypes.BIGINT) long value)
    {
        checkCondition(value > 0, INVALID_FUNCTION_ARGUMENT, "bound must be positive");
        return ThreadLocalRandom.current().nextLong(value);
    }

    @Description("inverse of normal cdf given a mean, std, and probability")
    @ScalarFunction
    @SqlType(StandardTypes.DOUBLE)
    public static double inverseNormalCdf(@SqlType(StandardTypes.DOUBLE) double mean, @SqlType(StandardTypes.DOUBLE) double sd, @SqlType(StandardTypes.DOUBLE) double p)
    {
        checkCondition(p > 0 && p < 1, INVALID_FUNCTION_ARGUMENT, "p must be 0 > p > 1");
        checkCondition(sd > 0, INVALID_FUNCTION_ARGUMENT, "sd must be > 0");

        return mean + sd * 1.4142135623730951 * Erf.erfInv(2 * p - 1);
    }

    @Description("normal cdf given a mean, standard deviation, and value")
    @ScalarFunction
    @SqlType(StandardTypes.DOUBLE)
    public static double normalCdf(
            @SqlType(StandardTypes.DOUBLE) double mean,
            @SqlType(StandardTypes.DOUBLE) double standardDeviation,
            @SqlType(StandardTypes.DOUBLE) double value)
    {
        checkCondition(standardDeviation > 0, INVALID_FUNCTION_ARGUMENT, "standardDeviation must be > 0");
        return 0.5 * (1 + Erf.erf((value - mean) / (standardDeviation * Math.sqrt(2))));
    }

    @Description("inverse of Beta cdf given a, b parameters and probability")
    @ScalarFunction
    @SqlType(StandardTypes.DOUBLE)
    public static double inverseBetaCdf(
            @SqlType(StandardTypes.DOUBLE) double a,
            @SqlType(StandardTypes.DOUBLE) double b,
            @SqlType(StandardTypes.DOUBLE) double p)
    {
        checkCondition(p >= 0 && p <= 1, INVALID_FUNCTION_ARGUMENT, "p must be in the interval [0, 1]");
        checkCondition(a > 0, INVALID_FUNCTION_ARGUMENT, "a must be > 0");
        checkCondition(b > 0, INVALID_FUNCTION_ARGUMENT, "b must be > 0");
        BetaDistribution distribution = new BetaDistribution(null, a, b, BetaDistribution.DEFAULT_INVERSE_ABSOLUTE_ACCURACY);
        return distribution.inverseCumulativeProbability(p);
    }

    @Description("Beta cdf given the a, b parameters and value")
    @ScalarFunction
    @SqlType(StandardTypes.DOUBLE)
    public static double betaCdf(
            @SqlType(StandardTypes.DOUBLE) double a,
            @SqlType(StandardTypes.DOUBLE) double b,
            @SqlType(StandardTypes.DOUBLE) double value)
    {
        checkCondition(value >= 0 && value <= 1, INVALID_FUNCTION_ARGUMENT, "value must be in the interval [0, 1]");
        checkCondition(a > 0, INVALID_FUNCTION_ARGUMENT, "a must be > 0");
        checkCondition(b > 0, INVALID_FUNCTION_ARGUMENT, "b must be > 0");
        BetaDistribution distribution = new BetaDistribution(null, a, b, BetaDistribution.DEFAULT_INVERSE_ABSOLUTE_ACCURACY);
        return distribution.cumulativeProbability(value);
    }

<<<<<<< HEAD
    @Description("inverse of F cdf given numerator df, denominator df parameters and probability")
    @ScalarFunction
    @SqlType(StandardTypes.DOUBLE)
    public static double inverseFCdf(
            @SqlType(StandardTypes.DOUBLE) double n_df,
            @SqlType(StandardTypes.DOUBLE) double d_df,
            @SqlType(StandardTypes.DOUBLE) double p)
    {
        checkCondition(p >= 0 && p <= 1, INVALID_FUNCTION_ARGUMENT, "p must be in the interval [0, 1]");
        checkCondition(n_df > 0, INVALID_FUNCTION_ARGUMENT, "numerator df must be greater than 0");
        checkCondition(d_df > 0, INVALID_FUNCTION_ARGUMENT, "denomirator df must be greater than 0");
        FDistribution distribution = new FDistribution(null, n_df, d_df, FDistribution.DEFAULT_INVERSE_ABSOLUTE_ACCURACY);
        return distribution.inverseCumulativeProbability(p);
    }

    @Description("F cdf given the numerator df, denominator df parameters and value")
    @ScalarFunction
    @SqlType(StandardTypes.DOUBLE)
    public static double fCdf(
            @SqlType(StandardTypes.DOUBLE) double n_df,
            @SqlType(StandardTypes.DOUBLE) double d_df,
            @SqlType(StandardTypes.DOUBLE) double value)
    {
        checkCondition(value >= 0 && value <= 1, INVALID_FUNCTION_ARGUMENT, "value must be in the interval [0, 1]");
        checkCondition(n_df > 0, INVALID_FUNCTION_ARGUMENT, "numerator df must be greater than 0");
        checkCondition(d_df > 0, INVALID_FUNCTION_ARGUMENT, "denomirator df must be greater than 0");
        FDistribution distribution = new FDistribution(null, n_df, d_df, FDistribution.DEFAULT_INVERSE_ABSOLUTE_ACCURACY);
=======
    @Description("inverse of ChiSquared cdf given df parameter and probability")
    @ScalarFunction
    @SqlType(StandardTypes.DOUBLE)
    public static double inverseChiSquaredCdf(
            @SqlType(StandardTypes.DOUBLE) double df,
            @SqlType(StandardTypes.DOUBLE) double p)
    {
        checkCondition(p >= 0 && p <= 1, INVALID_FUNCTION_ARGUMENT, "p must be in the interval [0, 1]");
        checkCondition(df > 0, INVALID_FUNCTION_ARGUMENT, "df must be greater than 0");
        ChiSquaredDistribution distribution = new ChiSquaredDistribution(null, df, ChiSquaredDistribution.DEFAULT_INVERSE_ABSOLUTE_ACCURACY);
        return distribution.inverseCumulativeProbability(p);
    }

    @Description("ChiSquared cdf given the df parameter and value")
    @ScalarFunction
    @SqlType(StandardTypes.DOUBLE)
    public static double chiSquaredCdf(
            @SqlType(StandardTypes.DOUBLE) double df,
            @SqlType(StandardTypes.DOUBLE) double value)
    {
        checkCondition(value >= 0, INVALID_FUNCTION_ARGUMENT, "value must non-negative");
        checkCondition(df > 0, INVALID_FUNCTION_ARGUMENT, "df must be greater than 0");
        ChiSquaredDistribution distribution = new ChiSquaredDistribution(null, df, ChiSquaredDistribution.DEFAULT_INVERSE_ABSOLUTE_ACCURACY);
>>>>>>> 29993306
        return distribution.cumulativeProbability(value);
    }

    @Description("round to nearest integer")
    @ScalarFunction("round")
    @SqlType(StandardTypes.TINYINT)
    public static long roundTinyint(@SqlType(StandardTypes.TINYINT) long num)
    {
        return num;
    }

    @Description("round to nearest integer")
    @ScalarFunction("round")
    @SqlType(StandardTypes.SMALLINT)
    public static long roundSmallint(@SqlType(StandardTypes.SMALLINT) long num)
    {
        return num;
    }

    @Description("round to nearest integer")
    @ScalarFunction("round")
    @SqlType(StandardTypes.INTEGER)
    public static long roundInteger(@SqlType(StandardTypes.INTEGER) long num)
    {
        return num;
    }

    @Description("round to nearest integer")
    @ScalarFunction
    @SqlType(StandardTypes.BIGINT)
    public static long round(@SqlType(StandardTypes.BIGINT) long num)
    {
        return num;
    }

    @Description("round to nearest integer")
    @ScalarFunction("round")
    @SqlType(StandardTypes.TINYINT)
    public static long roundTinyint(@SqlType(StandardTypes.TINYINT) long num, @SqlType(StandardTypes.INTEGER) long decimals)
    {
        // TODO implement support for `decimals < 0`
        return num;
    }

    @Description("round to nearest integer")
    @ScalarFunction("round")
    @SqlType(StandardTypes.SMALLINT)
    public static long roundSmallint(@SqlType(StandardTypes.SMALLINT) long num, @SqlType(StandardTypes.INTEGER) long decimals)
    {
        // TODO implement support for `decimals < 0`
        return num;
    }

    @Description("round to nearest integer")
    @ScalarFunction("round")
    @SqlType(StandardTypes.INTEGER)
    public static long roundInteger(@SqlType(StandardTypes.INTEGER) long num, @SqlType(StandardTypes.INTEGER) long decimals)
    {
        // TODO implement support for `decimals < 0`
        return num;
    }

    @Description("round to nearest integer")
    @ScalarFunction
    @SqlType(StandardTypes.BIGINT)
    public static long round(@SqlType(StandardTypes.BIGINT) long num, @SqlType(StandardTypes.INTEGER) long decimals)
    {
        // TODO implement support for `decimals < 0`
        return num;
    }

    @Description("round to nearest integer")
    @ScalarFunction
    @SqlType(StandardTypes.DOUBLE)
    public static double round(@SqlType(StandardTypes.DOUBLE) double num)
    {
        return round(num, 0);
    }

    @Description("round to given number of decimal places")
    @ScalarFunction("round")
    @SqlType(StandardTypes.REAL)
    public static long roundFloat(@SqlType(StandardTypes.REAL) long num)
    {
        return roundFloat(num, 0);
    }

    @Description("round to given number of decimal places")
    @ScalarFunction
    @SqlType(StandardTypes.DOUBLE)
    public static double round(@SqlType(StandardTypes.DOUBLE) double num, @SqlType(StandardTypes.INTEGER) long decimals)
    {
        if (Double.isNaN(num) || Double.isInfinite(num)) {
            return num;
        }

        double factor = Math.pow(10, decimals);
        if (num < 0) {
            return -(Math.round(-num * factor) / factor);
        }

        return Math.round(num * factor) / factor;
    }

    @Description("round to given number of decimal places")
    @ScalarFunction("round")
    @SqlType(StandardTypes.REAL)
    public static long roundFloat(@SqlType(StandardTypes.REAL) long num, @SqlType(StandardTypes.INTEGER) long decimals)
    {
        float numInFloat = intBitsToFloat((int) num);
        if (Float.isNaN(numInFloat) || Float.isInfinite(numInFloat)) {
            return num;
        }

        double factor = Math.pow(10, decimals);
        if (numInFloat < 0) {
            return floatToRawIntBits((float) -(Math.round(-numInFloat * factor) / factor));
        }

        return floatToRawIntBits((float) (Math.round(numInFloat * factor) / factor));
    }

    @ScalarFunction("round")
    @Description("round to nearest integer")
    public static final class Round
    {
        private Round() {}

        @LiteralParameters({"p", "s", "rp", "rs"})
        @SqlType("decimal(rp, rs)")
        @Constraint(variable = "rp", expression = "min(38, p - s + min(1, s))")
        @Constraint(variable = "rs", expression = "0")
        public static long roundShort(@LiteralParameter("s") long numScale, @SqlType("decimal(p, s)") long num)
        {
            if (num == 0) {
                return 0;
            }
            if (numScale == 0) {
                return num;
            }
            if (num < 0) {
                return -roundShort(numScale, -num);
            }

            long rescaleFactor = Decimals.longTenToNth((int) numScale);
            long remainder = num % rescaleFactor;
            long remainderBoundary = rescaleFactor / 2;
            int roundUp = remainder >= remainderBoundary ? 1 : 0;
            return num / rescaleFactor + roundUp;
        }

        @LiteralParameters({"p", "s", "rp", "rs"})
        @SqlType("decimal(rp, rs)")
        @Constraint(variable = "rp", expression = "min(38, p - s + min(1, s))")
        @Constraint(variable = "rs", expression = "0")
        public static Slice roundLongLong(@LiteralParameter("s") long numScale, @SqlType("decimal(p, s)") Slice num)
        {
            if (numScale == 0) {
                return num;
            }
            return rescale(num, -(int) numScale);
        }

        @LiteralParameters({"p", "s", "rp", "rs"})
        @SqlType("decimal(rp, rs)")
        @Constraint(variable = "rp", expression = "min(38, p - s + min(1, s))")
        @Constraint(variable = "rs", expression = "0")
        public static long roundLongShort(@LiteralParameter("s") long numScale, @SqlType("decimal(p, s)") Slice num)
        {
            return unscaledDecimalToUnscaledLong(rescale(num, -(int) numScale));
        }
    }

    @ScalarFunction("round")
    @Description("round to given number of decimal places")
    public static final class RoundN
    {
        @LiteralParameters({"p", "s", "rp"})
        @SqlType("decimal(rp, s)")
        @Constraint(variable = "rp", expression = "min(38, p + 1)")
        public static long roundNShort(
                @LiteralParameter("p") long numPrecision,
                @LiteralParameter("s") long numScale,
                @SqlType("decimal(p, s)") long num,
                @SqlType(StandardTypes.INTEGER) long decimals)
        {
            if (num == 0 || numPrecision - numScale + decimals <= 0) {
                return 0;
            }
            if (decimals >= numScale) {
                return num;
            }
            if (num < 0) {
                return -roundNShort(numPrecision, numScale, -num, decimals);
            }

            long rescaleFactor = longTenToNth((int) (numScale - decimals));
            long remainder = num % rescaleFactor;
            int roundUp = (remainder >= rescaleFactor / 2) ? 1 : 0;
            return (num / rescaleFactor + roundUp) * rescaleFactor;
        }

        @LiteralParameters({"p", "s", "rp"})
        @SqlType("decimal(rp, s)")
        @Constraint(variable = "rp", expression = "min(38, p + 1)")
        public static Slice roundNLong(
                @LiteralParameter("s") long numScale,
                @LiteralParameter("rp") long resultPrecision,
                @SqlType("decimal(p, s)") Slice num,
                @SqlType(StandardTypes.INTEGER) long decimals)
        {
            if (decimals >= numScale) {
                return num;
            }
            int rescaleFactor = ((int) numScale) - (int) decimals;
            try {
                Slice result = rescale(rescale(num, -rescaleFactor), rescaleFactor);
                throwIfOverflows(result, ((int) resultPrecision));
                return result;
            }
            catch (ArithmeticException e) {
                throw new PrestoException(NUMERIC_VALUE_OUT_OF_RANGE, "decimal overflow: " + num, e);
            }
        }

        @LiteralParameters({"p", "s", "rp"})
        @SqlType("decimal(rp, s)")
        @Constraint(variable = "rp", expression = "min(38, p + 1)")
        public static Slice roundNShortLong(
                @LiteralParameter("s") long numScale,
                @LiteralParameter("rp") long resultPrecision,
                @SqlType("decimal(p, s)") long num,
                @SqlType(StandardTypes.INTEGER) long decimals)
        {
            return roundNLong(numScale, resultPrecision, unscaledDecimal(num), decimals);
        }
    }

    @ScalarFunction("truncate")
    @Description("round to integer by dropping digits after decimal point")
    public static final class Truncate
    {
        @LiteralParameters({"p", "s", "rp"})
        @SqlType("decimal(rp,0)")
        @Constraint(variable = "rp", expression = "max(1, p - s)")
        public static long truncateShort(@LiteralParameter("s") long numScale, @SqlType("decimal(p, s)") long num)
        {
            if (num == 0) {
                return 0;
            }
            if (numScale == 0) {
                return num;
            }

            long rescaleFactor = Decimals.longTenToNth((int) numScale);
            return num / rescaleFactor;
        }

        @LiteralParameters({"p", "s", "rp"})
        @SqlType("decimal(rp,0)")
        @Constraint(variable = "rp", expression = "max(1, p - s)")
        public static Slice truncateLong(@LiteralParameter("s") long numScale, @SqlType("decimal(p, s)") Slice num)
        {
            if (numScale == 0) {
                return num;
            }
            return rescaleTruncate(num, -(int) numScale);
        }

        @LiteralParameters({"p", "s", "rp"})
        @SqlType("decimal(rp,0)")
        @Constraint(variable = "rp", expression = "max(1, p - s)")
        public static long truncateLongShort(@LiteralParameter("s") long numScale, @SqlType("decimal(p, s)") Slice num)
        {
            return unscaledDecimalToUnscaledLong(rescaleTruncate(num, -(int) numScale));
        }
    }

    @ScalarFunction("truncate")
    @Description("round to integer by dropping given number of digits after decimal point")
    public static final class TruncateN
    {
        private TruncateN() {}

        @LiteralParameters({"p", "s"})
        @SqlType("decimal(p, s)")
        public static long truncateShort(
                @LiteralParameter("p") long numPrecision,
                @LiteralParameter("s") long numScale,
                @SqlType("decimal(p, s)") long num,
                @SqlType(StandardTypes.INTEGER) long roundScale)
        {
            if (num == 0 || numPrecision - numScale + roundScale <= 0) {
                return 0;
            }
            if (roundScale >= numScale) {
                return num;
            }

            long rescaleFactor = longTenToNth((int) (numScale - roundScale));
            long remainder = num % rescaleFactor;
            return num - remainder;
        }

        @LiteralParameters({"p", "s"})
        @SqlType("decimal(p, s)")
        public static Slice truncateLong(
                @LiteralParameter("p") long numPrecision,
                @LiteralParameter("s") long numScale,
                @SqlType("decimal(p, s)") Slice num,
                @SqlType(StandardTypes.INTEGER) long roundScale)
        {
            if (numPrecision - numScale + roundScale <= 0) {
                return unscaledDecimal(0);
            }
            if (roundScale >= numScale) {
                return num;
            }
            int rescaleFactor = (int) (numScale - roundScale);
            return rescaleTruncate(rescaleTruncate(num, -rescaleFactor), rescaleFactor);
        }
    }

    @Description("signum")
    @ScalarFunction("sign")
    public static final class Sign
    {
        private Sign() {}

        @LiteralParameters({"p", "s"})
        @SqlType("decimal(1,0)")
        public static long signDecimalShort(@SqlType("decimal(p, s)") long num)
        {
            return (long) Math.signum(num);
        }

        @LiteralParameters({"p", "s"})
        @SqlType("decimal(1,0)")
        public static long signDecimalLong(@SqlType("decimal(p, s)") Slice num)
        {
            if (isZero(num)) {
                return 0;
            }
            else if (isNegative(num)) {
                return -1;
            }
            else {
                return 1;
            }
        }
    }

    @ScalarFunction
    @SqlType(StandardTypes.BIGINT)
    public static long sign(@SqlType(StandardTypes.BIGINT) long num)
    {
        return (long) Math.signum(num);
    }

    @Description("signum")
    @ScalarFunction("sign")
    @SqlType(StandardTypes.INTEGER)
    public static long signInteger(@SqlType(StandardTypes.INTEGER) long num)
    {
        return (long) Math.signum(num);
    }

    @Description("signum")
    @ScalarFunction("sign")
    @SqlType(StandardTypes.SMALLINT)
    public static long signSmallint(@SqlType(StandardTypes.SMALLINT) long num)
    {
        return (long) Math.signum(num);
    }

    @Description("signum")
    @ScalarFunction("sign")
    @SqlType(StandardTypes.TINYINT)
    public static long signTinyint(@SqlType(StandardTypes.TINYINT) long num)
    {
        return (long) Math.signum(num);
    }

    @Description("signum")
    @ScalarFunction
    @SqlType(StandardTypes.DOUBLE)
    public static double sign(@SqlType(StandardTypes.DOUBLE) double num)
    {
        return Math.signum(num);
    }

    @Description("signum")
    @ScalarFunction("sign")
    @SqlType(StandardTypes.REAL)
    public static long signFloat(@SqlType(StandardTypes.REAL) long num)
    {
        return floatToRawIntBits((Math.signum(intBitsToFloat((int) num))));
    }

    @Description("sine")
    @ScalarFunction
    @SqlType(StandardTypes.DOUBLE)
    public static double sin(@SqlType(StandardTypes.DOUBLE) double num)
    {
        return Math.sin(num);
    }

    @Description("square root")
    @ScalarFunction
    @SqlType(StandardTypes.DOUBLE)
    public static double sqrt(@SqlType(StandardTypes.DOUBLE) double num)
    {
        return Math.sqrt(num);
    }

    @Description("tangent")
    @ScalarFunction
    @SqlType(StandardTypes.DOUBLE)
    public static double tan(@SqlType(StandardTypes.DOUBLE) double num)
    {
        return Math.tan(num);
    }

    @Description("hyperbolic tangent")
    @ScalarFunction
    @SqlType(StandardTypes.DOUBLE)
    public static double tanh(@SqlType(StandardTypes.DOUBLE) double num)
    {
        return Math.tanh(num);
    }

    @Description("test if value is not-a-number")
    @ScalarFunction("is_nan")
    @SqlType(StandardTypes.BOOLEAN)
    public static boolean isNaN(@SqlType(StandardTypes.DOUBLE) double num)
    {
        return Double.isNaN(num);
    }

    @Description("test if value is finite")
    @ScalarFunction
    @SqlType(StandardTypes.BOOLEAN)
    public static boolean isFinite(@SqlType(StandardTypes.DOUBLE) double num)
    {
        return Doubles.isFinite(num);
    }

    @Description("test if value is infinite")
    @ScalarFunction
    @SqlType(StandardTypes.BOOLEAN)
    public static boolean isInfinite(@SqlType(StandardTypes.DOUBLE) double num)
    {
        return Double.isInfinite(num);
    }

    @Description("constant representing not-a-number")
    @ScalarFunction("nan")
    @SqlType(StandardTypes.DOUBLE)
    public static double NaN()
    {
        return Double.NaN;
    }

    @Description("Infinity")
    @ScalarFunction
    @SqlType(StandardTypes.DOUBLE)
    public static double infinity()
    {
        return Double.POSITIVE_INFINITY;
    }

    @Description("convert a number to a string in the given base")
    @ScalarFunction
    @SqlType("varchar(64)")
    public static Slice toBase(@SqlType(StandardTypes.BIGINT) long value, @SqlType(StandardTypes.BIGINT) long radix)
    {
        checkRadix(radix);
        return utf8Slice(Long.toString(value, (int) radix));
    }

    @Description("convert a string in the given base to a number")
    @ScalarFunction
    @LiteralParameters("x")
    @SqlType(StandardTypes.BIGINT)
    public static long fromBase(@SqlType("varchar(x)") Slice value, @SqlType(StandardTypes.BIGINT) long radix)
    {
        checkRadix(radix);
        try {
            return Long.parseLong(value.toStringUtf8(), (int) radix);
        }
        catch (NumberFormatException e) {
            throw new PrestoException(INVALID_FUNCTION_ARGUMENT, format("Not a valid base-%d number: %s", radix, value.toStringUtf8()), e);
        }
    }

    private static void checkRadix(long radix)
    {
        checkCondition(radix >= MIN_RADIX && radix <= MAX_RADIX,
                INVALID_FUNCTION_ARGUMENT, "Radix must be between %d and %d", MIN_RADIX, MAX_RADIX);
    }

    @Description("The bucket number of a value given a lower and upper bound and the number of buckets")
    @ScalarFunction("width_bucket")
    @SqlType(StandardTypes.BIGINT)
    public static long widthBucket(@SqlType(StandardTypes.DOUBLE) double operand, @SqlType(StandardTypes.DOUBLE) double bound1, @SqlType(StandardTypes.DOUBLE) double bound2, @SqlType(StandardTypes.BIGINT) long bucketCount)
    {
        checkCondition(bucketCount > 0, INVALID_FUNCTION_ARGUMENT, "bucketCount must be greater than 0");
        checkCondition(!isNaN(operand), INVALID_FUNCTION_ARGUMENT, "operand must not be NaN");
        checkCondition(isFinite(bound1), INVALID_FUNCTION_ARGUMENT, "first bound must be finite");
        checkCondition(isFinite(bound2), INVALID_FUNCTION_ARGUMENT, "second bound must be finite");
        checkCondition(bound1 != bound2, INVALID_FUNCTION_ARGUMENT, "bounds cannot equal each other");

        long result = 0;

        double lower = Math.min(bound1, bound2);
        double upper = Math.max(bound1, bound2);

        if (operand < lower) {
            result = 0;
        }
        else if (operand >= upper) {
            try {
                result = Math.addExact(bucketCount, 1);
            }
            catch (ArithmeticException e) {
                throw new PrestoException(NUMERIC_VALUE_OUT_OF_RANGE, format("Bucket for value %s is out of range", operand));
            }
        }
        else {
            result = (long) ((double) bucketCount * (operand - lower) / (upper - lower) + 1);
        }

        if (bound1 > bound2) {
            result = (bucketCount - result) + 1;
        }

        return result;
    }

    @Description("The bucket number of a value given an array of bins")
    @ScalarFunction("width_bucket")
    @SqlType(StandardTypes.BIGINT)
    public static long widthBucket(@SqlType(StandardTypes.DOUBLE) double operand, @SqlType("array(double)") Block bins)
    {
        int numberOfBins = bins.getPositionCount();

        checkCondition(numberOfBins > 0, INVALID_FUNCTION_ARGUMENT, "Bins cannot be an empty array");
        checkCondition(!isNaN(operand), INVALID_FUNCTION_ARGUMENT, "Operand cannot be NaN");

        int lower = 0;
        int upper = numberOfBins;

        int index;
        double bin;

        while (lower < upper) {
            if (DOUBLE.getDouble(bins, lower) > DOUBLE.getDouble(bins, upper - 1)) {
                throw new PrestoException(INVALID_FUNCTION_ARGUMENT, "Bin values are not sorted in ascending order");
            }

            index = (lower + upper) / 2;
            bin = DOUBLE.getDouble(bins, index);

            if (!isFinite(bin)) {
                throw new PrestoException(INVALID_FUNCTION_ARGUMENT, "Bin value must be finite, got " + bin);
            }

            if (operand < bin) {
                upper = index;
            }
            else {
                lower = index + 1;
            }
        }

        return lower;
    }

    @Description("cosine similarity between the given sparse vectors")
    @ScalarFunction
    @SqlNullable
    @SqlType(StandardTypes.DOUBLE)
    public static Double cosineSimilarity(@SqlType("map(varchar,double)") Block leftMap, @SqlType("map(varchar,double)") Block rightMap)
    {
        Double normLeftMap = mapL2Norm(leftMap);
        Double normRightMap = mapL2Norm(rightMap);

        if (normLeftMap == null || normRightMap == null) {
            return null;
        }

        double dotProduct = mapDotProduct(leftMap, rightMap);

        return dotProduct / (normLeftMap * normRightMap);
    }

    private static double mapDotProduct(Block leftMap, Block rightMap)
    {
        TypedSet rightMapKeys = new TypedSet(VARCHAR, rightMap.getPositionCount(), "cosine_similarity");

        for (int i = 0; i < rightMap.getPositionCount(); i += 2) {
            rightMapKeys.add(rightMap, i);
        }

        double result = 0.0;

        for (int i = 0; i < leftMap.getPositionCount(); i += 2) {
            int position = rightMapKeys.positionOf(leftMap, i);

            if (position != -1) {
                result += DOUBLE.getDouble(leftMap, i + 1) *
                        DOUBLE.getDouble(rightMap, 2 * position + 1);
            }
        }

        return result;
    }

    private static Double mapL2Norm(Block map)
    {
        double norm = 0.0;

        for (int i = 1; i < map.getPositionCount(); i += 2) {
            if (map.isNull(i)) {
                return null;
            }
            norm += DOUBLE.getDouble(map, i) * DOUBLE.getDouble(map, i);
        }

        return Math.sqrt(norm);
    }
}<|MERGE_RESOLUTION|>--- conflicted
+++ resolved
@@ -31,15 +31,11 @@
 import com.google.common.primitives.Doubles;
 import io.airlift.slice.Slice;
 import org.apache.commons.math3.distribution.BetaDistribution;
-<<<<<<< HEAD
 import org.apache.commons.math3.distribution.GammaDistribution;
 import org.apache.commons.math3.distribution.FDistribution;
-=======
 import org.apache.commons.math3.distribution.BinomialDistribution;
 import org.apache.commons.math3.distribution.ChiSquaredDistribution;
->>>>>>> 29993306
 import org.apache.commons.math3.special.Erf;
-
 import java.math.BigDecimal;
 import java.math.BigInteger;
 import java.util.concurrent.ThreadLocalRandom;
@@ -740,7 +736,7 @@
         return distribution.cumulativeProbability(value);
     }
 
-<<<<<<< HEAD
+
     @Description("inverse of F cdf given numerator df, denominator df parameters and probability")
     @ScalarFunction
     @SqlType(StandardTypes.DOUBLE)
@@ -768,7 +764,9 @@
         checkCondition(n_df > 0, INVALID_FUNCTION_ARGUMENT, "numerator df must be greater than 0");
         checkCondition(d_df > 0, INVALID_FUNCTION_ARGUMENT, "denomirator df must be greater than 0");
         FDistribution distribution = new FDistribution(null, n_df, d_df, FDistribution.DEFAULT_INVERSE_ABSOLUTE_ACCURACY);
-=======
+        return distribution.cumulativeProbability(value);
+    }
+
     @Description("inverse of ChiSquared cdf given df parameter and probability")
     @ScalarFunction
     @SqlType(StandardTypes.DOUBLE)
@@ -792,7 +790,6 @@
         checkCondition(value >= 0, INVALID_FUNCTION_ARGUMENT, "value must non-negative");
         checkCondition(df > 0, INVALID_FUNCTION_ARGUMENT, "df must be greater than 0");
         ChiSquaredDistribution distribution = new ChiSquaredDistribution(null, df, ChiSquaredDistribution.DEFAULT_INVERSE_ABSOLUTE_ACCURACY);
->>>>>>> 29993306
         return distribution.cumulativeProbability(value);
     }
 
