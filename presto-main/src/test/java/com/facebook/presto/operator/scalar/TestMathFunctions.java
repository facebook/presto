/*
 * Licensed under the Apache License, Version 2.0 (the "License");
 * you may not use this file except in compliance with the License.
 * You may obtain a copy of the License at
 *
 *     http://www.apache.org/licenses/LICENSE-2.0
 *
 * Unless required by applicable law or agreed to in writing, software
 * distributed under the License is distributed on an "AS IS" BASIS,
 * WITHOUT WARRANTIES OR CONDITIONS OF ANY KIND, either express or implied.
 * See the License for the specific language governing permissions and
 * limitations under the License.
 */
package com.facebook.presto.operator.scalar;

import com.facebook.presto.common.type.DecimalType;
import com.facebook.presto.common.type.SqlDecimal;
import com.facebook.presto.common.type.VarcharType;
import com.facebook.presto.spi.PrestoException;
import com.google.common.base.Joiner;
import org.testng.annotations.Test;

import static com.facebook.presto.SessionTestUtils.TEST_SESSION;
import static com.facebook.presto.common.type.BigintType.BIGINT;
import static com.facebook.presto.common.type.BooleanType.BOOLEAN;
import static com.facebook.presto.common.type.DecimalType.createDecimalType;
import static com.facebook.presto.common.type.DoubleType.DOUBLE;
import static com.facebook.presto.common.type.IntegerType.INTEGER;
import static com.facebook.presto.common.type.RealType.REAL;
import static com.facebook.presto.common.type.SmallintType.SMALLINT;
import static com.facebook.presto.common.type.TinyintType.TINYINT;
import static com.facebook.presto.spi.StandardErrorCode.DIVISION_BY_ZERO;
import static com.facebook.presto.spi.StandardErrorCode.NUMERIC_VALUE_OUT_OF_RANGE;
import static java.util.Collections.nCopies;

public class TestMathFunctions
        extends AbstractTestFunctions
{
    private static final double[] DOUBLE_VALUES = {123, -123, 123.45, -123.45, 0};
    private static final int[] intLefts = {9, 10, 11, -9, -10, -11, 0};
    private static final int[] intRights = {3, -3};
    private static final double[] doubleLefts = {9, 10, 11, -9, -10, -11, 9.1, 10.1, 11.1, -9.1, -10.1, -11.1};
    private static final double[] doubleRights = {3, -3, 3.1, -3.1};
    private static final double GREATEST_DOUBLE_LESS_THAN_HALF = 0x1.fffffffffffffp-2;

    @Test
    public void testAbs()
    {
        assertFunction("abs(TINYINT'123')", TINYINT, (byte) 123);
        assertFunction("abs(TINYINT'-123')", TINYINT, (byte) 123);
        assertFunction("abs(CAST(NULL AS TINYINT))", TINYINT, null);
        assertFunction("abs(SMALLINT'123')", SMALLINT, (short) 123);
        assertFunction("abs(SMALLINT'-123')", SMALLINT, (short) 123);
        assertFunction("abs(CAST(NULL AS SMALLINT))", SMALLINT, null);
        assertFunction("abs(123)", INTEGER, 123);
        assertFunction("abs(-123)", INTEGER, 123);
        assertFunction("abs(CAST(NULL AS INTEGER))", INTEGER, null);
        assertFunction("abs(BIGINT '123')", BIGINT, 123L);
        assertFunction("abs(BIGINT '-123')", BIGINT, 123L);
        assertFunction("abs(12300000000)", BIGINT, 12300000000L);
        assertFunction("abs(-12300000000)", BIGINT, 12300000000L);
        assertFunction("abs(CAST(NULL AS BIGINT))", BIGINT, null);
        assertFunction("abs(123.0E0)", DOUBLE, 123.0);
        assertFunction("abs(-123.0E0)", DOUBLE, 123.0);
        assertFunction("abs(123.45E0)", DOUBLE, 123.45);
        assertFunction("abs(-123.45E0)", DOUBLE, 123.45);
        assertFunction("abs(CAST(NULL AS DOUBLE))", DOUBLE, null);
        assertFunction("abs(REAL '-754.1985')", REAL, 754.1985f);
        assertInvalidFunction("abs(TINYINT'" + Byte.MIN_VALUE + "')", NUMERIC_VALUE_OUT_OF_RANGE);
        assertInvalidFunction("abs(SMALLINT'" + Short.MIN_VALUE + "')", NUMERIC_VALUE_OUT_OF_RANGE);
        assertInvalidFunction("abs(INTEGER'" + Integer.MIN_VALUE + "')", NUMERIC_VALUE_OUT_OF_RANGE);
        assertInvalidFunction("abs(-9223372036854775807 - if(rand() < 10, 1, 1))", NUMERIC_VALUE_OUT_OF_RANGE);
        assertFunction("abs(DECIMAL '123.45')", createDecimalType(5, 2), SqlDecimal.of("12345", 5, 2));
        assertFunction("abs(DECIMAL '-123.45')", createDecimalType(5, 2), SqlDecimal.of("12345", 5, 2));
        assertFunction("abs(DECIMAL '1234567890123456.78')", createDecimalType(18, 2), SqlDecimal.of("123456789012345678", 18, 2));
        assertFunction("abs(DECIMAL '-1234567890123456.78')", createDecimalType(18, 2), SqlDecimal.of("123456789012345678", 18, 2));
        assertFunction("abs(DECIMAL '12345678901234560.78')", createDecimalType(19, 2), SqlDecimal.of("1234567890123456078", 18, 2));
        assertFunction("abs(DECIMAL '-12345678901234560.78')", createDecimalType(19, 2), SqlDecimal.of("1234567890123456078", 18, 2));
        assertFunction("abs(CAST(NULL AS DECIMAL(1,0)))", createDecimalType(1, 0), null);
    }

    @Test
    public void testAcos()
    {
        for (double doubleValue : DOUBLE_VALUES) {
            assertFunction("acos(" + doubleValue + ")", DOUBLE, Math.acos(doubleValue));
            assertFunction("acos(REAL '" + (float) doubleValue + "')", DOUBLE, Math.acos((float) doubleValue));
        }
        assertFunction("acos(NULL)", DOUBLE, null);
    }

    @Test
    public void testAsin()
    {
        for (double doubleValue : DOUBLE_VALUES) {
            assertFunction("asin(" + doubleValue + ")", DOUBLE, Math.asin(doubleValue));
            assertFunction("asin(REAL '" + (float) doubleValue + "')", DOUBLE, Math.asin((float) doubleValue));
        }
        assertFunction("asin(NULL)", DOUBLE, null);
    }

    @Test
    public void testAtan()
    {
        for (double doubleValue : DOUBLE_VALUES) {
            assertFunction("atan(" + doubleValue + ")", DOUBLE, Math.atan(doubleValue));
            assertFunction("atan(REAL '" + (float) doubleValue + "')", DOUBLE, Math.atan((float) doubleValue));
        }
        assertFunction("atan(NULL)", DOUBLE, null);
    }

    @Test
    public void testAtan2()
    {
        for (double doubleValue : DOUBLE_VALUES) {
            assertFunction("atan2(" + doubleValue + ", " + doubleValue + ")", DOUBLE, Math.atan2(doubleValue, doubleValue));
            assertFunction("atan2(REAL '" + (float) doubleValue + "', REAL '" + (float) doubleValue + "')", DOUBLE, Math.atan2((float) doubleValue, (float) doubleValue));
        }
        assertFunction("atan2(NULL, NULL)", DOUBLE, null);
        assertFunction("atan2(1.0E0, NULL)", DOUBLE, null);
        assertFunction("atan2(NULL, 1.0E0)", DOUBLE, null);
    }

    @Test
    public void testCbrt()
    {
        for (double doubleValue : DOUBLE_VALUES) {
            assertFunction("cbrt(" + doubleValue + ")", DOUBLE, Math.cbrt(doubleValue));
            assertFunction("cbrt(REAL '" + (float) doubleValue + "')", DOUBLE, Math.cbrt((float) doubleValue));
        }
        assertFunction("cbrt(NULL)", DOUBLE, null);
    }

    @Test
    public void testCeil()
    {
        assertFunction("ceil(TINYINT'123')", TINYINT, (byte) 123);
        assertFunction("ceil(TINYINT'-123')", TINYINT, (byte) -123);
        assertFunction("ceil(CAST(NULL AS TINYINT))", TINYINT, null);
        assertFunction("ceil(SMALLINT'123')", SMALLINT, (short) 123);
        assertFunction("ceil(SMALLINT'-123')", SMALLINT, (short) -123);
        assertFunction("ceil(CAST(NULL AS SMALLINT))", SMALLINT, null);
        assertFunction("ceil(123)", INTEGER, 123);
        assertFunction("ceil(-123)", INTEGER, -123);
        assertFunction("ceil(CAST(NULL AS INTEGER))", INTEGER, null);
        assertFunction("ceil(BIGINT '123')", BIGINT, 123L);
        assertFunction("ceil(BIGINT '-123')", BIGINT, -123L);
        assertFunction("ceil(12300000000)", BIGINT, 12300000000L);
        assertFunction("ceil(-12300000000)", BIGINT, -12300000000L);
        assertFunction("ceil(CAST(NULL as BIGINT))", BIGINT, null);
        assertFunction("ceil(123.0E0)", DOUBLE, 123.0);
        assertFunction("ceil(-123.0E0)", DOUBLE, -123.0);
        assertFunction("ceil(123.45E0)", DOUBLE, 124.0);
        assertFunction("ceil(-123.45E0)", DOUBLE, -123.0);
        assertFunction("ceil(CAST(NULL as DOUBLE))", DOUBLE, null);
        assertFunction("ceil(REAL '123.0')", REAL, 123.0f);
        assertFunction("ceil(REAL '-123.0')", REAL, -123.0f);
        assertFunction("ceil(REAL '123.45')", REAL, 124.0f);
        assertFunction("ceil(REAL '-123.45')", REAL, -123.0f);

        assertFunction("ceiling(12300000000)", BIGINT, 12300000000L);
        assertFunction("ceiling(-12300000000)", BIGINT, -12300000000L);
        assertFunction("ceiling(CAST(NULL AS BIGINT))", BIGINT, null);
        assertFunction("ceiling(123.0E0)", DOUBLE, 123.0);
        assertFunction("ceiling(-123.0E0)", DOUBLE, -123.0);
        assertFunction("ceiling(123.45E0)", DOUBLE, 124.0);
        assertFunction("ceiling(-123.45E0)", DOUBLE, -123.0);
        assertFunction("ceiling(REAL '123.0')", REAL, 123.0f);
        assertFunction("ceiling(REAL '-123.0')", REAL, -123.0f);
        assertFunction("ceiling(REAL '123.45')", REAL, 124.0f);
        assertFunction("ceiling(REAL '-123.45')", REAL, -123.0f);

        // short DECIMAL -> short DECIMAL
        assertFunction("ceiling(DECIMAL '0')", createDecimalType(1), SqlDecimal.of("0"));
        assertFunction("ceiling(CAST(DECIMAL '0.00' AS DECIMAL(3,2)))", createDecimalType(2), SqlDecimal.of("0"));
        assertFunction("ceiling(CAST(DECIMAL '0.00' AS DECIMAL(3,2)))", createDecimalType(2), SqlDecimal.of("0"));
        assertFunction("ceiling(CAST(DECIMAL '0.01' AS DECIMAL(3,2)))", createDecimalType(2), SqlDecimal.of("1"));
        assertFunction("ceiling(CAST(DECIMAL '-0.01' AS DECIMAL(3,2)))", createDecimalType(2), SqlDecimal.of("0"));
        assertFunction("ceiling(CAST(DECIMAL '0.49' AS DECIMAL(3,2)))", createDecimalType(2), SqlDecimal.of("1"));
        assertFunction("ceiling(CAST(DECIMAL '-0.49' AS DECIMAL(3,2)))", createDecimalType(2), SqlDecimal.of("0"));
        assertFunction("ceiling(CAST(DECIMAL '0.50' AS DECIMAL(3,2)))", createDecimalType(2), SqlDecimal.of("1"));
        assertFunction("ceiling(CAST(DECIMAL '-0.50' AS DECIMAL(3,2)))", createDecimalType(2), SqlDecimal.of("0"));
        assertFunction("ceiling(CAST(DECIMAL '0.99' AS DECIMAL(3,2)))", createDecimalType(2), SqlDecimal.of("1"));
        assertFunction("ceiling(CAST(DECIMAL '-0.99' AS DECIMAL(3,2)))", createDecimalType(2), SqlDecimal.of("0"));
        assertFunction("ceiling(DECIMAL '123')", createDecimalType(3), SqlDecimal.of("123"));
        assertFunction("ceiling(DECIMAL '-123')", createDecimalType(3), SqlDecimal.of("-123"));
        assertFunction("ceiling(DECIMAL '123.00')", createDecimalType(4), SqlDecimal.of("123"));
        assertFunction("ceiling(DECIMAL '-123.00')", createDecimalType(4), SqlDecimal.of("-123"));
        assertFunction("ceiling(DECIMAL '123.01')", createDecimalType(4), SqlDecimal.of("124"));
        assertFunction("ceiling(DECIMAL '-123.01')", createDecimalType(4), SqlDecimal.of("-123"));
        assertFunction("ceiling(DECIMAL '123.45')", createDecimalType(4), SqlDecimal.of("124"));
        assertFunction("ceiling(DECIMAL '-123.45')", createDecimalType(4), SqlDecimal.of("-123"));
        assertFunction("ceiling(DECIMAL '123.49')", createDecimalType(4), SqlDecimal.of("124"));
        assertFunction("ceiling(DECIMAL '-123.49')", createDecimalType(4), SqlDecimal.of("-123"));
        assertFunction("ceiling(DECIMAL '123.50')", createDecimalType(4), SqlDecimal.of("124"));
        assertFunction("ceiling(DECIMAL '-123.50')", createDecimalType(4), SqlDecimal.of("-123"));
        assertFunction("ceiling(DECIMAL '123.99')", createDecimalType(4), SqlDecimal.of("124"));
        assertFunction("ceiling(DECIMAL '-123.99')", createDecimalType(4), SqlDecimal.of("-123"));
        assertFunction("ceiling(DECIMAL '999.9')", createDecimalType(4), SqlDecimal.of("1000"));

        // long DECIMAL -> long DECIMAL
        assertFunction("ceiling(CAST(DECIMAL '0000000000000000000' AS DECIMAL(19,0)))", createDecimalType(19), SqlDecimal.of("0"));
        assertFunction("ceiling(CAST(DECIMAL '000000000000000000.00' AS DECIMAL(20,2)))", createDecimalType(19), SqlDecimal.of("0"));
        assertFunction("ceiling(CAST(DECIMAL '000000000000000000.01' AS DECIMAL(20,2)))", createDecimalType(19), SqlDecimal.of("1"));
        assertFunction("ceiling(CAST(DECIMAL '-000000000000000000.01' AS DECIMAL(20,2)))", createDecimalType(19), SqlDecimal.of("0"));
        assertFunction("ceiling(CAST(DECIMAL '000000000000000000.49' AS DECIMAL(20,2)))", createDecimalType(19), SqlDecimal.of("1"));
        assertFunction("ceiling(CAST(DECIMAL '-000000000000000000.49' AS DECIMAL(20,2)))", createDecimalType(19), SqlDecimal.of("0"));
        assertFunction("ceiling(CAST(DECIMAL '000000000000000000.50' AS DECIMAL(20,2)))", createDecimalType(19), SqlDecimal.of("1"));
        assertFunction("ceiling(CAST(DECIMAL '-000000000000000000.50' AS DECIMAL(20,2)))", createDecimalType(19), SqlDecimal.of("0"));
        assertFunction("ceiling(CAST(DECIMAL '000000000000000000.99' AS DECIMAL(20,2)))", createDecimalType(19), SqlDecimal.of("1"));
        assertFunction("ceiling(CAST(DECIMAL '-000000000000000000.99' AS DECIMAL(20,2)))", createDecimalType(19), SqlDecimal.of("0"));
        assertFunction("ceiling(DECIMAL '123456789012345678')", createDecimalType(18), SqlDecimal.of("123456789012345678"));
        assertFunction("ceiling(DECIMAL '-123456789012345678')", createDecimalType(18), SqlDecimal.of("-123456789012345678"));
        assertFunction("ceiling(DECIMAL '123456789012345678.00')", createDecimalType(19), SqlDecimal.of("123456789012345678"));
        assertFunction("ceiling(DECIMAL '-123456789012345678.00')", createDecimalType(19), SqlDecimal.of("-123456789012345678"));
        assertFunction("ceiling(DECIMAL '123456789012345678.01')", createDecimalType(19), SqlDecimal.of("123456789012345679"));
        assertFunction("ceiling(DECIMAL '-123456789012345678.01')", createDecimalType(19), SqlDecimal.of("-123456789012345678"));
        assertFunction("ceiling(DECIMAL '123456789012345678.99')", createDecimalType(19), SqlDecimal.of("123456789012345679"));
        assertFunction("ceiling(DECIMAL '-123456789012345678.99')", createDecimalType(19), SqlDecimal.of("-123456789012345678"));
        assertFunction("ceiling(DECIMAL '123456789012345678.49')", createDecimalType(19), SqlDecimal.of("123456789012345679"));
        assertFunction("ceiling(DECIMAL '-123456789012345678.49')", createDecimalType(19), SqlDecimal.of("-123456789012345678"));
        assertFunction("ceiling(DECIMAL '123456789012345678.50')", createDecimalType(19), SqlDecimal.of("123456789012345679"));
        assertFunction("ceiling(DECIMAL '-123456789012345678.50')", createDecimalType(19), SqlDecimal.of("-123456789012345678"));
        assertFunction("ceiling(DECIMAL '999999999999999999.9')", createDecimalType(19), SqlDecimal.of("1000000000000000000"));

        // long DECIMAL -> short DECIMAL
        assertFunction("ceiling(DECIMAL '1234567890123456.78')", createDecimalType(17), SqlDecimal.of("1234567890123457"));
        assertFunction("ceiling(DECIMAL '-1234567890123456.78')", createDecimalType(17), SqlDecimal.of("-1234567890123456"));

        assertFunction("ceiling(CAST(NULL AS DOUBLE))", DOUBLE, null);
        assertFunction("ceiling(CAST(NULL AS REAL))", REAL, null);
        assertFunction("ceiling(CAST(NULL AS DECIMAL(1,0)))", createDecimalType(1), null);
        assertFunction("ceiling(CAST(NULL AS DECIMAL(25,5)))", createDecimalType(21), null);
    }

    @Test
    public void testTruncate()
    {
        // DOUBLE
        final String maxDouble = Double.toString(Double.MAX_VALUE);
        final String minDouble = Double.toString(-Double.MAX_VALUE);
        assertFunction("truncate(17.18E0)", DOUBLE, 17.0);
        assertFunction("truncate(-17.18E0)", DOUBLE, -17.0);
        assertFunction("truncate(17.88E0)", DOUBLE, 17.0);
        assertFunction("truncate(-17.88E0)", DOUBLE, -17.0);
        assertFunction("truncate(REAL '17.18')", REAL, 17.0f);
        assertFunction("truncate(REAL '-17.18')", REAL, -17.0f);
        assertFunction("truncate(REAL '17.88')", REAL, 17.0f);
        assertFunction("truncate(REAL '-17.88')", REAL, -17.0f);
        assertFunction("truncate(DOUBLE '" + maxDouble + "')", DOUBLE, Double.MAX_VALUE);
        assertFunction("truncate(DOUBLE '" + minDouble + "')", DOUBLE, -Double.MAX_VALUE);

        // TRUNCATE short DECIMAL -> short DECIMAL
        assertFunction("truncate(DECIMAL '1234')", createDecimalType(4, 0), SqlDecimal.of("1234"));
        assertFunction("truncate(DECIMAL '-1234')", createDecimalType(4, 0), SqlDecimal.of("-1234"));
        assertFunction("truncate(DECIMAL '1234.56')", createDecimalType(4, 0), SqlDecimal.of("1234"));
        assertFunction("truncate(DECIMAL '-1234.56')", createDecimalType(4, 0), SqlDecimal.of("-1234"));
        assertFunction("truncate(DECIMAL '123456789123456.999')", createDecimalType(15, 0), SqlDecimal.of("123456789123456"));
        assertFunction("truncate(DECIMAL '-123456789123456.999')", createDecimalType(15, 0), SqlDecimal.of("-123456789123456"));

        // TRUNCATE long DECIMAL -> short DECIMAL
        assertFunction("truncate(DECIMAL '1.99999999999999999999999999')", createDecimalType(1, 0), SqlDecimal.of("1"));
        assertFunction("truncate(DECIMAL '-1.99999999999999999999999999')", createDecimalType(1, 0), SqlDecimal.of("-1"));

        // TRUNCATE long DECIMAL -> long DECIMAL
        assertFunction("truncate(DECIMAL '1234567890123456789012')", createDecimalType(22, 0), SqlDecimal.of("1234567890123456789012"));
        assertFunction("truncate(DECIMAL '-1234567890123456789012')", createDecimalType(22, 0), SqlDecimal.of("-1234567890123456789012"));
        assertFunction("truncate(DECIMAL '1234567890123456789012.999')", createDecimalType(22, 0), SqlDecimal.of("1234567890123456789012"));
        assertFunction("truncate(DECIMAL '-1234567890123456789012.999')", createDecimalType(22, 0), SqlDecimal.of("-1234567890123456789012"));

        // TRUNCATE_N short DECIMAL -> short DECIMAL
        assertFunction("truncate(DECIMAL '1234', 1)", createDecimalType(4, 0), SqlDecimal.of("1234"));
        assertFunction("truncate(DECIMAL '1234', -1)", createDecimalType(4, 0), SqlDecimal.of("1230"));
        assertFunction("truncate(DECIMAL '1234.56', 1)", createDecimalType(6, 2), SqlDecimal.of("1234.50"));
        assertFunction("truncate(DECIMAL '1234.56', -1)", createDecimalType(6, 2), SqlDecimal.of("1230.00"));
        assertFunction("truncate(DECIMAL '-1234.56', 1)", createDecimalType(6, 2), SqlDecimal.of("-1234.50"));
        assertFunction("truncate(DECIMAL '1239.99', 1)", createDecimalType(6, 2), SqlDecimal.of("1239.90"));
        assertFunction("truncate(DECIMAL '-1239.99', 1)", createDecimalType(6, 2), SqlDecimal.of("-1239.90"));
        assertFunction("truncate(DECIMAL '1239.999', 2)", createDecimalType(7, 3), SqlDecimal.of("1239.990"));
        assertFunction("truncate(DECIMAL '1239.999', -2)", createDecimalType(7, 3), SqlDecimal.of("1200.000"));
        assertFunction("truncate(DECIMAL '123456789123456.999', 2)", createDecimalType(18, 3), SqlDecimal.of("123456789123456.990"));
        assertFunction("truncate(DECIMAL '123456789123456.999', -2)", createDecimalType(18, 3), SqlDecimal.of("123456789123400.000"));

        assertFunction("truncate(DECIMAL '1234', -4)", createDecimalType(4, 0), SqlDecimal.of("0000"));
        assertFunction("truncate(DECIMAL '1234.56', -4)", createDecimalType(6, 2), SqlDecimal.of("0000.00"));
        assertFunction("truncate(DECIMAL '-1234.56', -4)", createDecimalType(6, 2), SqlDecimal.of("0000.00"));
        assertFunction("truncate(DECIMAL '1234.56', 3)", createDecimalType(6, 2), SqlDecimal.of("1234.56"));
        assertFunction("truncate(DECIMAL '-1234.56', 3)", createDecimalType(6, 2), SqlDecimal.of("-1234.56"));

        // TRUNCATE_N long DECIMAL -> long DECIMAL
        assertFunction("truncate(DECIMAL '1234567890123456789012', 1)", createDecimalType(22, 0), SqlDecimal.of("1234567890123456789012"));
        assertFunction("truncate(DECIMAL '1234567890123456789012', -1)", createDecimalType(22, 0), SqlDecimal.of("1234567890123456789010"));
        assertFunction("truncate(DECIMAL '1234567890123456789012.23', 1)", createDecimalType(24, 2), SqlDecimal.of("1234567890123456789012.20"));
        assertFunction("truncate(DECIMAL '1234567890123456789012.23', -1)", createDecimalType(24, 2), SqlDecimal.of("1234567890123456789010.00"));
        assertFunction("truncate(DECIMAL '123456789012345678999.99', -1)", createDecimalType(23, 2), SqlDecimal.of("123456789012345678990.00"));
        assertFunction("truncate(DECIMAL '-123456789012345678999.99', -1)", createDecimalType(23, 2), SqlDecimal.of("-123456789012345678990.00"));
        assertFunction("truncate(DECIMAL '123456789012345678999.999', 2)", createDecimalType(24, 3), SqlDecimal.of("123456789012345678999.990"));
        assertFunction("truncate(DECIMAL '123456789012345678999.999', -2)", createDecimalType(24, 3), SqlDecimal.of("123456789012345678900.000"));
        assertFunction("truncate(DECIMAL '123456789012345678901', -21)", createDecimalType(21, 0), SqlDecimal.of("000000000000000000000"));
        assertFunction("truncate(DECIMAL '123456789012345678901.23', -21)", createDecimalType(23, 2), SqlDecimal.of("000000000000000000000.00"));
        assertFunction("truncate(DECIMAL '123456789012345678901.23', 3)", createDecimalType(23, 2), SqlDecimal.of("123456789012345678901.23"));
        assertFunction("truncate(DECIMAL '-123456789012345678901.23', 3)", createDecimalType(23, 2), SqlDecimal.of("-123456789012345678901.23"));

        // NULL
        assertFunction("truncate(CAST(NULL AS DOUBLE))", DOUBLE, null);
        assertFunction("truncate(CAST(NULL AS DECIMAL(1,0)), -1)", createDecimalType(1, 0), null);
        assertFunction("truncate(CAST(NULL AS DECIMAL(1,0)))", createDecimalType(1, 0), null);
        assertFunction("truncate(CAST(NULL AS DECIMAL(18,5)))", createDecimalType(13, 0), null);
        assertFunction("truncate(CAST(NULL AS DECIMAL(25,2)))", createDecimalType(23, 0), null);
        assertFunction("truncate(NULL, NULL)", createDecimalType(1, 0), null);
    }

    @Test
    public void testCos()
    {
        for (double doubleValue : DOUBLE_VALUES) {
            assertFunction("cos(" + doubleValue + ")", DOUBLE, Math.cos(doubleValue));
            assertFunction("cos(REAL '" + (float) doubleValue + "')", DOUBLE, Math.cos((float) doubleValue));
        }
        assertFunction("cos(NULL)", DOUBLE, null);
    }

    @Test
    public void testCosh()
    {
        for (double doubleValue : DOUBLE_VALUES) {
            assertFunction("cosh(" + doubleValue + ")", DOUBLE, Math.cosh(doubleValue));
            assertFunction("cosh(REAL '" + (float) doubleValue + "')", DOUBLE, Math.cosh((float) doubleValue));
        }
        assertFunction("cosh(NULL)", DOUBLE, null);
    }

    @Test
    public void testDegrees()
    {
        for (double doubleValue : DOUBLE_VALUES) {
            assertFunction(String.format("degrees(%s)", doubleValue), DOUBLE, Math.toDegrees(doubleValue));
            assertFunction(String.format("degrees(REAL '%s')", (float) doubleValue), DOUBLE, Math.toDegrees((float) doubleValue));
        }
        assertFunction("degrees(NULL)", DOUBLE, null);
    }

    @Test
    public void testE()
    {
        assertFunction("e()", DOUBLE, Math.E);
    }

    @Test
    public void testExp()
    {
        for (double doubleValue : DOUBLE_VALUES) {
            assertFunction("exp(" + doubleValue + ")", DOUBLE, Math.exp(doubleValue));
            assertFunction("exp(REAL '" + (float) doubleValue + "')", DOUBLE, Math.exp((float) doubleValue));
        }
        assertFunction("exp(NULL)", DOUBLE, null);
    }

    @Test
    public void testFloor()
    {
        assertFunction("floor(TINYINT'123')", TINYINT, (byte) 123);
        assertFunction("floor(TINYINT'-123')", TINYINT, (byte) -123);
        assertFunction("floor(CAST(NULL AS TINYINT))", TINYINT, null);
        assertFunction("floor(SMALLINT'123')", SMALLINT, (short) 123);
        assertFunction("floor(SMALLINT'-123')", SMALLINT, (short) -123);
        assertFunction("floor(CAST(NULL AS SMALLINT))", SMALLINT, null);
        assertFunction("floor(123)", INTEGER, 123);
        assertFunction("floor(-123)", INTEGER, -123);
        assertFunction("floor(CAST(NULL AS INTEGER))", INTEGER, null);
        assertFunction("floor(BIGINT '123')", BIGINT, 123L);
        assertFunction("floor(BIGINT '-123')", BIGINT, -123L);
        assertFunction("floor(12300000000)", BIGINT, 12300000000L);
        assertFunction("floor(-12300000000)", BIGINT, -12300000000L);
        assertFunction("floor(CAST(NULL as BIGINT))", BIGINT, null);
        assertFunction("floor(123.0E0)", DOUBLE, 123.0);
        assertFunction("floor(-123.0E0)", DOUBLE, -123.0);
        assertFunction("floor(123.45E0)", DOUBLE, 123.0);
        assertFunction("floor(-123.45E0)", DOUBLE, -124.0);

        assertFunction("floor(REAL '123.0')", REAL, 123.0f);
        assertFunction("floor(REAL '-123.0')", REAL, -123.0f);
        assertFunction("floor(REAL '123.45')", REAL, 123.0f);
        assertFunction("floor(REAL '-123.45')", REAL, -124.0f);

        // short DECIMAL -> short DECIMAL
        assertFunction("floor(DECIMAL '0')", createDecimalType(1), SqlDecimal.of("0"));
        assertFunction("floor(CAST(DECIMAL '0.00' AS DECIMAL(3,2)))", createDecimalType(2), SqlDecimal.of("0"));
        assertFunction("floor(CAST(DECIMAL '0.00' AS DECIMAL(3,2)))", createDecimalType(2), SqlDecimal.of("0"));
        assertFunction("floor(CAST(DECIMAL '0.01' AS DECIMAL(3,2)))", createDecimalType(2), SqlDecimal.of("0"));
        assertFunction("floor(CAST(DECIMAL '-0.01' AS DECIMAL(3,2)))", createDecimalType(2), SqlDecimal.of("-1"));
        assertFunction("floor(CAST(DECIMAL '0.49' AS DECIMAL(3,2)))", createDecimalType(2), SqlDecimal.of("0"));
        assertFunction("floor(CAST(DECIMAL '-0.49' AS DECIMAL(3,2)))", createDecimalType(2), SqlDecimal.of("-1"));
        assertFunction("floor(CAST(DECIMAL '0.50' AS DECIMAL(3,2)))", createDecimalType(2), SqlDecimal.of("0"));
        assertFunction("floor(CAST(DECIMAL '-0.50' AS DECIMAL(3,2)))", createDecimalType(2), SqlDecimal.of("-1"));
        assertFunction("floor(CAST(DECIMAL '0.99' AS DECIMAL(3,2)))", createDecimalType(2), SqlDecimal.of("0"));
        assertFunction("floor(CAST(DECIMAL '-0.99' AS DECIMAL(3,2)))", createDecimalType(2), SqlDecimal.of("-1"));
        assertFunction("floor(DECIMAL '123')", createDecimalType(3), SqlDecimal.of("123"));
        assertFunction("floor(DECIMAL '-123')", createDecimalType(3), SqlDecimal.of("-123"));
        assertFunction("floor(DECIMAL '123.00')", createDecimalType(4), SqlDecimal.of("123"));
        assertFunction("floor(DECIMAL '-123.00')", createDecimalType(4), SqlDecimal.of("-123"));
        assertFunction("floor(DECIMAL '123.01')", createDecimalType(4), SqlDecimal.of("123"));
        assertFunction("floor(DECIMAL '-123.01')", createDecimalType(4), SqlDecimal.of("-124"));
        assertFunction("floor(DECIMAL '123.45')", createDecimalType(4), SqlDecimal.of("123"));
        assertFunction("floor(DECIMAL '-123.45')", createDecimalType(4), SqlDecimal.of("-124"));
        assertFunction("floor(DECIMAL '123.49')", createDecimalType(4), SqlDecimal.of("123"));
        assertFunction("floor(DECIMAL '-123.49')", createDecimalType(4), SqlDecimal.of("-124"));
        assertFunction("floor(DECIMAL '123.50')", createDecimalType(4), SqlDecimal.of("123"));
        assertFunction("floor(DECIMAL '-123.50')", createDecimalType(4), SqlDecimal.of("-124"));
        assertFunction("floor(DECIMAL '123.99')", createDecimalType(4), SqlDecimal.of("123"));
        assertFunction("floor(DECIMAL '-123.99')", createDecimalType(4), SqlDecimal.of("-124"));
        assertFunction("floor(DECIMAL '-999.9')", createDecimalType(4), SqlDecimal.of("-1000"));

        // long DECIMAL -> long DECIMAL
        assertFunction("floor(CAST(DECIMAL '0000000000000000000' AS DECIMAL(19,0)))", createDecimalType(19), SqlDecimal.of("0"));
        assertFunction("floor(CAST(DECIMAL '000000000000000000.00' AS DECIMAL(20,2)))", createDecimalType(19), SqlDecimal.of("0"));
        assertFunction("floor(CAST(DECIMAL '000000000000000000.01' AS DECIMAL(20,2)))", createDecimalType(19), SqlDecimal.of("0"));
        assertFunction("floor(CAST(DECIMAL '-000000000000000000.01' AS DECIMAL(20,2)))", createDecimalType(19), SqlDecimal.of("-1"));
        assertFunction("floor(CAST(DECIMAL '000000000000000000.49' AS DECIMAL(20,2)))", createDecimalType(19), SqlDecimal.of("0"));
        assertFunction("floor(CAST(DECIMAL '-000000000000000000.49' AS DECIMAL(20,2)))", createDecimalType(19), SqlDecimal.of("-1"));
        assertFunction("floor(CAST(DECIMAL '000000000000000000.50' AS DECIMAL(20,2)))", createDecimalType(19), SqlDecimal.of("0"));
        assertFunction("floor(CAST(DECIMAL '-000000000000000000.50' AS DECIMAL(20,2)))", createDecimalType(19), SqlDecimal.of("-1"));
        assertFunction("floor(CAST(DECIMAL '000000000000000000.99' AS DECIMAL(20,2)))", createDecimalType(19), SqlDecimal.of("0"));
        assertFunction("floor(CAST(DECIMAL '-000000000000000000.99' AS DECIMAL(20,2)))", createDecimalType(19), SqlDecimal.of("-1"));
        assertFunction("floor(DECIMAL '123456789012345678')", createDecimalType(18), SqlDecimal.of("123456789012345678"));
        assertFunction("floor(DECIMAL '-123456789012345678')", createDecimalType(18), SqlDecimal.of("-123456789012345678"));
        assertFunction("floor(DECIMAL '123456789012345678.00')", createDecimalType(19), SqlDecimal.of("123456789012345678"));
        assertFunction("floor(DECIMAL '-123456789012345678.00')", createDecimalType(19), SqlDecimal.of("-123456789012345678"));
        assertFunction("floor(DECIMAL '123456789012345678.01')", createDecimalType(19), SqlDecimal.of("123456789012345678"));
        assertFunction("floor(DECIMAL '-123456789012345678.01')", createDecimalType(19), SqlDecimal.of("-123456789012345679"));
        assertFunction("floor(DECIMAL '123456789012345678.99')", createDecimalType(19), SqlDecimal.of("123456789012345678"));
        assertFunction("floor(DECIMAL '-123456789012345678.49')", createDecimalType(19), SqlDecimal.of("-123456789012345679"));
        assertFunction("floor(DECIMAL '123456789012345678.49')", createDecimalType(19), SqlDecimal.of("123456789012345678"));
        assertFunction("floor(DECIMAL '-123456789012345678.50')", createDecimalType(19), SqlDecimal.of("-123456789012345679"));
        assertFunction("floor(DECIMAL '123456789012345678.50')", createDecimalType(19), SqlDecimal.of("123456789012345678"));
        assertFunction("floor(DECIMAL '-123456789012345678.99')", createDecimalType(19), SqlDecimal.of("-123456789012345679"));
        assertFunction("floor(DECIMAL '-999999999999999999.9')", createDecimalType(19), SqlDecimal.of("-1000000000000000000"));

        // long DECIMAL -> short DECIMAL
        assertFunction("floor(DECIMAL '1234567890123456.78')", createDecimalType(17), SqlDecimal.of("1234567890123456"));
        assertFunction("floor(DECIMAL '-1234567890123456.78')", createDecimalType(17), SqlDecimal.of("-1234567890123457"));

        assertFunction("floor(CAST(NULL as REAL))", REAL, null);
        assertFunction("floor(CAST(NULL as DOUBLE))", DOUBLE, null);
        assertFunction("floor(CAST(NULL as DECIMAL(1,0)))", createDecimalType(1), null);
        assertFunction("floor(CAST(NULL as DECIMAL(25,5)))", createDecimalType(21), null);
    }

    @Test
    public void testLn()
    {
        for (double doubleValue : DOUBLE_VALUES) {
            assertFunction("ln(" + doubleValue + ")", DOUBLE, Math.log(doubleValue));
        }
        assertFunction("ln(NULL)", DOUBLE, null);
    }

    @Test
    public void testLog2()
    {
        for (double doubleValue : DOUBLE_VALUES) {
            assertFunction("log2(" + doubleValue + ")", DOUBLE, Math.log(doubleValue) / Math.log(2));
        }
        assertFunction("log2(NULL)", DOUBLE, null);
    }

    @Test
    public void testLog10()
    {
        for (double doubleValue : DOUBLE_VALUES) {
            assertFunction("log10(" + doubleValue + ")", DOUBLE, Math.log10(doubleValue));
        }
        assertFunction("log10(NULL)", DOUBLE, null);
    }

    @Test
    public void testLog()
    {
        for (double doubleValue : DOUBLE_VALUES) {
            for (double base : DOUBLE_VALUES) {
                assertFunction("log(" + doubleValue + ", " + base + ")", DOUBLE, Math.log(doubleValue) / Math.log(base));
                assertFunction("log(REAL '" + (float) doubleValue + "', REAL'" + (float) base + "')", DOUBLE, Math.log((float) doubleValue) / Math.log((float) base));
            }
        }
        assertFunction("log(NULL, NULL)", DOUBLE, null);
        assertFunction("log(5.0E0, NULL)", DOUBLE, null);
        assertFunction("log(NULL, 5.0E0)", DOUBLE, null);
    }

    @Test
    public void testMod()
    {
        for (int left : intLefts) {
            for (int right : intRights) {
                assertFunction("mod(" + left + ", " + right + ")", INTEGER, (left % right));
            }
        }

        for (int left : intLefts) {
            for (int right : intRights) {
                assertFunction("mod( BIGINT '" + left + "' , BIGINT '" + right + "')", BIGINT, (long) (left % right));
            }
        }

        for (long left : intLefts) {
            for (long right : intRights) {
                assertFunction("mod(" + left * 10000000000L + ", " + right * 10000000000L + ")", BIGINT, (left * 10000000000L) % (right * 10000000000L));
            }
        }

        for (int left : intLefts) {
            for (double right : doubleRights) {
                assertFunction("mod(" + left + ", DOUBLE '" + right + "')", DOUBLE, left % right);
            }
        }

        for (int left : intLefts) {
            for (double right : doubleRights) {
                assertFunction("mod(" + left + ", REAL '" + (float) right + "')", REAL, left % (float) right);
            }
        }

        for (double left : doubleLefts) {
            for (long right : intRights) {
                assertFunction("mod(DOUBLE '" + left + "', " + right + ")", DOUBLE, left % right);
            }
        }

        for (double left : doubleLefts) {
            for (long right : intRights) {
                assertFunction("mod(REAL '" + (float) left + "', " + right + ")", REAL, (float) left % right);
            }
        }

        for (double left : doubleLefts) {
            for (double right : doubleRights) {
                assertFunction("mod(DOUBLE '" + left + "', DOUBLE '" + right + "')", DOUBLE, left % right);
            }
        }

        for (double left : doubleLefts) {
            for (double right : doubleRights) {
                assertFunction("mod(REAL '" + (float) left + "', REAL '" + (float) right + "')", REAL, (float) left % (float) right);
            }
        }

        assertFunction("mod(5.0E0, NULL)", DOUBLE, null);
        assertFunction("mod(NULL, 5.0E0)", DOUBLE, null);

        assertFunction("mod(DECIMAL '0.0', DECIMAL '2.0')", createDecimalType(1, 1), SqlDecimal.of("0.0"));
        assertFunction("mod(DECIMAL '13.0', DECIMAL '5.0')", createDecimalType(2, 1), SqlDecimal.of("3.0"));
        assertFunction("mod(DECIMAL '-13.0', DECIMAL '5.0')", createDecimalType(2, 1), SqlDecimal.of("-3.0"));
        assertFunction("mod(DECIMAL '13.0', DECIMAL '-5.0')", createDecimalType(2, 1), SqlDecimal.of("3.0"));
        assertFunction("mod(DECIMAL '-13.0', DECIMAL '-5.0')", createDecimalType(2, 1), SqlDecimal.of("-3.0"));
        assertFunction("mod(DECIMAL '5.0', DECIMAL '2.5')", createDecimalType(2, 1), SqlDecimal.of("0.0"));
        assertFunction("mod(DECIMAL '5.0', DECIMAL '2.05')", createDecimalType(3, 2), SqlDecimal.of("0.90"));
        assertFunction("mod(DECIMAL '5.0', DECIMAL '2.55')", createDecimalType(3, 2), SqlDecimal.of("2.45"));
        assertFunction("mod(DECIMAL '5.0001', DECIMAL '2.55')", createDecimalType(5, 4), SqlDecimal.of("2.4501"));
        assertFunction("mod(DECIMAL '123456789012345670', DECIMAL '123456789012345669')", createDecimalType(18, 0), SqlDecimal.of("0.01"));
        assertFunction("mod(DECIMAL '12345678901234567.90', DECIMAL '12345678901234567.89')", createDecimalType(19, 2), SqlDecimal.of("0.01"));
        assertFunction("mod(DECIMAL '5.0', CAST(NULL as DECIMAL(1,0)))", createDecimalType(2, 1), null);
        assertFunction("mod(CAST(NULL as DECIMAL(1,0)), DECIMAL '5.0')", createDecimalType(2, 1), null);
        assertInvalidFunction("mod(DECIMAL '5.0', DECIMAL '0')", DIVISION_BY_ZERO);
    }

    @Test
    public void testPi()
    {
        assertFunction("pi()", DOUBLE, Math.PI);
    }

    @Test
    public void testNaN()
    {
        assertFunction("nan()", DOUBLE, Double.NaN);
        assertFunction("0.0E0 / 0.0E0", DOUBLE, Double.NaN);
    }

    @Test
    public void testInfinity()
    {
        assertFunction("infinity()", DOUBLE, Double.POSITIVE_INFINITY);
        assertFunction("-rand() / 0.0", DOUBLE, Double.NEGATIVE_INFINITY);
    }

    @Test
    public void testIsInfinite()
    {
        assertFunction("is_infinite(1.0E0 / 0.0E0)", BOOLEAN, true);
        assertFunction("is_infinite(0.0E0 / 0.0E0)", BOOLEAN, false);
        assertFunction("is_infinite(1.0E0 / 1.0E0)", BOOLEAN, false);
        assertFunction("is_infinite(REAL '1.0' / REAL '0.0')", BOOLEAN, true);
        assertFunction("is_infinite(REAL '0.0' / REAL '0.0')", BOOLEAN, false);
        assertFunction("is_infinite(REAL '1.0' / REAL '1.0')", BOOLEAN, false);
        assertFunction("is_infinite(NULL)", BOOLEAN, null);
    }

    @Test
    public void testIsFinite()
    {
        assertFunction("is_finite(100000)", BOOLEAN, true);
        assertFunction("is_finite(rand() / 0.0E0)", BOOLEAN, false);
        assertFunction("is_finite(REAL '754.2008E0')", BOOLEAN, true);
        assertFunction("is_finite(rand() / REAL '0.0E0')", BOOLEAN, false);
        assertFunction("is_finite(NULL)", BOOLEAN, null);
    }

    @Test
    public void testIsNaN()
    {
        assertFunction("is_nan(0.0E0 / 0.0E0)", BOOLEAN, true);
        assertFunction("is_nan(0.0E0 / 1.0E0)", BOOLEAN, false);
        assertFunction("is_nan(infinity() / infinity())", BOOLEAN, true);
        assertFunction("is_nan(nan())", BOOLEAN, true);
        assertFunction("is_nan(REAL '0.0' / REAL '0.0')", BOOLEAN, true);
        assertFunction("is_nan(REAL '0.0' / 1.0E0)", BOOLEAN, false);
        assertFunction("is_nan(infinity() / infinity())", BOOLEAN, true);
        assertFunction("is_nan(nan())", BOOLEAN, true);
        assertFunction("is_nan(NULL)", BOOLEAN, null);
    }

    @Test
    public void testPower()
    {
        for (long left : intLefts) {
            for (long right : intRights) {
                assertFunction("power(" + left + ", " + right + ")", DOUBLE, Math.pow(left, right));
            }
        }

        for (int left : intLefts) {
            for (int right : intRights) {
                assertFunction("power( BIGINT '" + left + "' , BIGINT '" + right + "')", DOUBLE, Math.pow(left, right));
            }
        }

        for (long left : intLefts) {
            for (long right : intRights) {
                assertFunction("power(" + left * 10000000000L + ", " + right + ")", DOUBLE, Math.pow(left * 10000000000L, right));
            }
        }

        for (long left : intLefts) {
            for (double right : doubleRights) {
                assertFunction("power(" + left + ", " + right + ")", DOUBLE, Math.pow(left, right));
                assertFunction("power(" + left + ", REAL '" + (float) right + "')", DOUBLE, Math.pow(left, (float) right));
            }
        }

        for (double left : doubleLefts) {
            for (long right : intRights) {
                assertFunction("power(" + left + ", " + right + ")", DOUBLE, Math.pow(left, right));
                assertFunction("power(REAL '" + (float) left + "', " + right + ")", DOUBLE, Math.pow((float) left, right));
            }
        }

        for (double left : doubleLefts) {
            for (double right : doubleRights) {
                assertFunction("power(" + left + ", " + right + ")", DOUBLE, Math.pow(left, right));
                assertFunction("power(REAL '" + left + "', REAL '" + right + "')", DOUBLE, Math.pow((float) left, (float) right));
            }
        }

        assertFunction("power(NULL, NULL)", DOUBLE, null);
        assertFunction("power(5.0E0, NULL)", DOUBLE, null);
        assertFunction("power(NULL, 5.0E0)", DOUBLE, null);

        // test alias
        assertFunction("pow(5.0E0, 2.0E0)", DOUBLE, 25.0);
    }

    @Test
    public void testRadians()
    {
        for (double doubleValue : DOUBLE_VALUES) {
            assertFunction(String.format("radians(%s)", doubleValue), DOUBLE, Math.toRadians(doubleValue));
            assertFunction(String.format("radians(REAL '%s')", (float) doubleValue), DOUBLE, Math.toRadians((float) doubleValue));
        }
        assertFunction("radians(NULL)", DOUBLE, null);
    }

    @Test
    public void testRandom()
    {
        // random is non-deterministic
        functionAssertions.tryEvaluateWithAll("rand()", DOUBLE, TEST_SESSION);
        functionAssertions.tryEvaluateWithAll("random()", DOUBLE, TEST_SESSION);
        functionAssertions.tryEvaluateWithAll("rand(1000)", INTEGER, TEST_SESSION);
        functionAssertions.tryEvaluateWithAll("random(2000)", INTEGER, TEST_SESSION);
        functionAssertions.tryEvaluateWithAll("random(3000000000)", BIGINT, TEST_SESSION);

        assertInvalidFunction("rand(-1)", "bound must be positive");
        assertInvalidFunction("rand(-3000000000)", "bound must be positive");
    }

    @Test
    public void testRound()
    {
        assertFunction("round(TINYINT '3')", TINYINT, (byte) 3);
        assertFunction("round(TINYINT '-3')", TINYINT, (byte) -3);
        assertFunction("round(CAST(NULL as TINYINT))", TINYINT, null);
        assertFunction("round(SMALLINT '3')", SMALLINT, (short) 3);
        assertFunction("round(SMALLINT '-3')", SMALLINT, (short) -3);
        assertFunction("round(CAST(NULL as SMALLINT))", SMALLINT, null);
        assertFunction("round(3)", INTEGER, 3);
        assertFunction("round(-3)", INTEGER, -3);
        assertFunction("round(CAST(NULL as INTEGER))", INTEGER, null);
        assertFunction("round(BIGINT '3')", BIGINT, 3L);
        assertFunction("round(BIGINT '-3')", BIGINT, -3L);
        assertFunction("round(CAST(NULL as BIGINT))", BIGINT, null);
        assertFunction("round( 3000000000)", BIGINT, 3000000000L);
        assertFunction("round(-3000000000)", BIGINT, -3000000000L);
        assertFunction("round(3.0E0)", DOUBLE, 3.0);
        assertFunction("round(-3.0E0)", DOUBLE, -3.0);
        assertFunction("round(3.499E0)", DOUBLE, 3.0);
        assertFunction("round(-3.499E0)", DOUBLE, -3.0);
        assertFunction("round(3.5E0)", DOUBLE, 4.0);
        assertFunction("round(-3.5E0)", DOUBLE, -4.0);
        assertFunction("round(-3.5001E0)", DOUBLE, -4.0);
        assertFunction("round(-3.99E0)", DOUBLE, -4.0);
        assertFunction("round(REAL '3.0')", REAL, 3.0f);
        assertFunction("round(REAL '-3.0')", REAL, -3.0f);
        assertFunction("round(REAL '3.499')", REAL, 3.0f);
        assertFunction("round(REAL '-3.499')", REAL, -3.0f);
        assertFunction("round(REAL '3.5')", REAL, 4.0f);
        assertFunction("round(REAL '-3.5')", REAL, -4.0f);
        assertFunction("round(REAL '-3.5001')", REAL, -4.0f);
        assertFunction("round(REAL '-3.99')", REAL, -4.0f);
        assertFunction("round(CAST(NULL as DOUBLE))", DOUBLE, null);
        assertFunction("round(DOUBLE '" + GREATEST_DOUBLE_LESS_THAN_HALF + "')", DOUBLE, 0.0);
        assertFunction("round(DOUBLE '-" + 0x1p-1 + "')", DOUBLE, -1.0); // -0.5
        assertFunction("round(DOUBLE '-" + GREATEST_DOUBLE_LESS_THAN_HALF + "')", DOUBLE, -0.0);

        assertFunction("round(TINYINT '3', TINYINT '0')", TINYINT, (byte) 3);
        assertFunction("round(TINYINT '3', 0)", TINYINT, (byte) 3);
        assertFunction("round(SMALLINT '3', SMALLINT '0')", SMALLINT, (short) 3);
        assertFunction("round(SMALLINT '3', 0)", SMALLINT, (short) 3);
        assertFunction("round(3, 0)", INTEGER, 3);
        assertFunction("round(-3, 0)", INTEGER, -3);
        assertFunction("round(-3, INTEGER '0')", INTEGER, -3);
        assertFunction("round(BIGINT '3', 0)", BIGINT, 3L);
        assertFunction("round( 3000000000, 0)", BIGINT, 3000000000L);
        assertFunction("round(-3000000000, 0)", BIGINT, -3000000000L);
        assertFunction("round(3.0E0, 0)", DOUBLE, 3.0);
        assertFunction("round(-3.0E0, 0)", DOUBLE, -3.0);
        assertFunction("round(3.499E0, 0)", DOUBLE, 3.0);
        assertFunction("round(-3.499E0, 0)", DOUBLE, -3.0);
        assertFunction("round(3.5E0, 0)", DOUBLE, 4.0);
        assertFunction("round(-3.5E0, 0)", DOUBLE, -4.0);
        assertFunction("round(-3.5001E0, 0)", DOUBLE, -4.0);
        assertFunction("round(-3.99E0, 0)", DOUBLE, -4.0);
        assertFunction("round(DOUBLE '" + GREATEST_DOUBLE_LESS_THAN_HALF + "', 0)", DOUBLE, 0.0);
        assertFunction("round(DOUBLE '-" + 0x1p-1 + "')", DOUBLE, -1.0); // -0.5
        assertFunction("round(DOUBLE '-" + GREATEST_DOUBLE_LESS_THAN_HALF + "', 0)", DOUBLE, -0.0);
        assertFunction("round(0.3E0)", DOUBLE, 0.0);
        assertFunction("round(-0.3E0)", DOUBLE, -0.0);

        assertFunction("round(TINYINT '3', TINYINT '1')", TINYINT, (byte) 3);
        assertFunction("round(TINYINT '3', 1)", TINYINT, (byte) 3);
        assertFunction("round(SMALLINT '3', SMALLINT '1')", SMALLINT, (short) 3);
        assertFunction("round(SMALLINT '3', 1)", SMALLINT, (short) 3);
        assertFunction("round(REAL '3.0', 0)", REAL, 3.0f);
        assertFunction("round(REAL '-3.0', 0)", REAL, -3.0f);
        assertFunction("round(REAL '3.499', 0)", REAL, 3.0f);
        assertFunction("round(REAL '-3.499', 0)", REAL, -3.0f);
        assertFunction("round(REAL '3.5', 0)", REAL, 4.0f);
        assertFunction("round(REAL '-3.5', 0)", REAL, -4.0f);
        assertFunction("round(REAL '-3.5001', 0)", REAL, -4.0f);
        assertFunction("round(REAL '-3.99', 0)", REAL, -4.0f);
        assertFunction("round(3, 1)", INTEGER, 3);
        assertFunction("round(-3, 1)", INTEGER, -3);
        assertFunction("round(-3, INTEGER '1')", INTEGER, -3);
        assertFunction("round(-3, CAST(NULL as INTEGER))", INTEGER, null);
        assertFunction("round(BIGINT '3', 1)", BIGINT, 3L);
        assertFunction("round( 3000000000, 1)", BIGINT, 3000000000L);
        assertFunction("round(-3000000000, 1)", BIGINT, -3000000000L);
        assertFunction("round(CAST(NULL as BIGINT), CAST(NULL as INTEGER))", BIGINT, null);
        assertFunction("round(CAST(NULL as BIGINT), 1)", BIGINT, null);
        assertFunction("round(3.0E0, 1)", DOUBLE, 3.0);
        assertFunction("round(-3.0E0, 1)", DOUBLE, -3.0);
        assertFunction("round(3.499E0, 1)", DOUBLE, 3.5);
        assertFunction("round(-3.499E0, 1)", DOUBLE, -3.5);
        assertFunction("round(3.5E0, 1)", DOUBLE, 3.5);
        assertFunction("round(-3.5E0, 1)", DOUBLE, -3.5);
        assertFunction("round(-3.5001E0, 1)", DOUBLE, -3.5);
        assertFunction("round(-3.99E0, 1)", DOUBLE, -4.0);
        assertFunction("round(REAL '3.0', 1)", REAL, 3.0f);
        assertFunction("round(REAL '-3.0', 1)", REAL, -3.0f);
        assertFunction("round(REAL '3.499', 1)", REAL, 3.5f);
        assertFunction("round(REAL '-3.499', 1)", REAL, -3.5f);
        assertFunction("round(REAL '3.5', 1)", REAL, 3.5f);
        assertFunction("round(REAL '-3.5', 1)", REAL, -3.5f);
        assertFunction("round(REAL '-3.5001', 1)", REAL, -3.5f);
        assertFunction("round(REAL '-3.99', 1)", REAL, -4.0f);

        // ROUND short DECIMAL -> short DECIMAL
        assertFunction("round(DECIMAL '0')", createDecimalType(1, 0), SqlDecimal.of("0"));
        assertFunction("round(DECIMAL '0.1')", createDecimalType(1, 0), SqlDecimal.of("0"));
        assertFunction("round(DECIMAL '-0.1')", createDecimalType(1, 0), SqlDecimal.of("0"));
        assertFunction("round(DECIMAL '3')", createDecimalType(1, 0), SqlDecimal.of("3"));
        assertFunction("round(DECIMAL '-3')", createDecimalType(1, 0), SqlDecimal.of("-3"));
        assertFunction("round(DECIMAL '3.0')", createDecimalType(2, 0), SqlDecimal.of("3"));
        assertFunction("round(DECIMAL '-3.0')", createDecimalType(2, 0), SqlDecimal.of("-3"));
        assertFunction("round(DECIMAL '3.49')", createDecimalType(2, 0), SqlDecimal.of("3"));
        assertFunction("round(DECIMAL '-3.49')", createDecimalType(2, 0), SqlDecimal.of("-3"));
        assertFunction("round(DECIMAL '3.50')", createDecimalType(2, 0), SqlDecimal.of("4"));
        assertFunction("round(DECIMAL '-3.50')", createDecimalType(2, 0), SqlDecimal.of("-4"));
        assertFunction("round(DECIMAL '3.99')", createDecimalType(2, 0), SqlDecimal.of("4"));
        assertFunction("round(DECIMAL '-3.99')", createDecimalType(2, 0), SqlDecimal.of("-4"));
        assertFunction("round(DECIMAL '9.99')", createDecimalType(2, 0), SqlDecimal.of("10"));
        assertFunction("round(DECIMAL '-9.99')", createDecimalType(2, 0), SqlDecimal.of("-10"));
        assertFunction("round(DECIMAL '9999.9')", createDecimalType(5, 0), SqlDecimal.of("10000"));

        assertFunction("round(DECIMAL '-9999.9')", createDecimalType(5, 0), SqlDecimal.of("-10000"));
        assertFunction("round(DECIMAL '1000000000000.9999')", createDecimalType(14, 0), SqlDecimal.of("1000000000001"));
        assertFunction("round(DECIMAL '-1000000000000.9999')", createDecimalType(14, 0), SqlDecimal.of("-1000000000001"));
        assertFunction("round(DECIMAL '10000000000000000')", createDecimalType(17, 0), SqlDecimal.of("10000000000000000"));
        assertFunction("round(DECIMAL '-10000000000000000')", createDecimalType(17, 0), SqlDecimal.of("-10000000000000000"));
        assertFunction("round(DECIMAL '9999999999999999.99')", createDecimalType(17, 0), SqlDecimal.of("10000000000000000"));
        assertFunction("round(DECIMAL '99999999999999999.9')", createDecimalType(18, 0), SqlDecimal.of("100000000000000000"));

        // ROUND long DECIMAL -> long DECIMAL
        assertFunction("round(CAST(0 AS DECIMAL(18,0)))", createDecimalType(18, 0), SqlDecimal.of("0"));
        assertFunction("round(CAST(0 AS DECIMAL(18,1)))", createDecimalType(18, 0), SqlDecimal.of("0"));
        assertFunction("round(CAST(0 AS DECIMAL(18,2)))", createDecimalType(17, 0), SqlDecimal.of("0"));
        assertFunction("round(CAST(DECIMAL '0.1' AS DECIMAL(18,1)))", createDecimalType(18, 0), SqlDecimal.of("0"));
        assertFunction("round(CAST(DECIMAL '-0.1' AS DECIMAL(18,1)))", createDecimalType(18, 0), SqlDecimal.of("0"));
        assertFunction("round(DECIMAL '3000000000000000000000')", createDecimalType(22, 0), SqlDecimal.of("3000000000000000000000"));
        assertFunction("round(DECIMAL '-3000000000000000000000')", createDecimalType(22, 0), SqlDecimal.of("-3000000000000000000000"));
        assertFunction("round(DECIMAL '3000000000000000000000.0')", createDecimalType(23, 0), SqlDecimal.of("3000000000000000000000"));
        assertFunction("round(DECIMAL '-3000000000000000000000.0')", createDecimalType(23, 0), SqlDecimal.of("-3000000000000000000000"));
        assertFunction("round(DECIMAL '3000000000000000000000.49')", createDecimalType(23, 0), SqlDecimal.of("3000000000000000000000"));
        assertFunction("round(DECIMAL '-3000000000000000000000.49')", createDecimalType(23, 0), SqlDecimal.of("-3000000000000000000000"));
        assertFunction("round(DECIMAL '3000000000000000000000.50')", createDecimalType(23, 0), SqlDecimal.of("3000000000000000000001"));
        assertFunction("round(DECIMAL '-3000000000000000000000.50')", createDecimalType(23, 0), SqlDecimal.of("-3000000000000000000001"));
        assertFunction("round(DECIMAL '3000000000000000000000.99')", createDecimalType(23, 0), SqlDecimal.of("3000000000000000000001"));
        assertFunction("round(DECIMAL '-3000000000000000000000.99')", createDecimalType(23, 0), SqlDecimal.of("-3000000000000000000001"));
        assertFunction("round(DECIMAL '9999999999999999999999.99')", createDecimalType(23, 0), SqlDecimal.of("10000000000000000000000"));
        assertFunction("round(DECIMAL '-9999999999999999999999.99')", createDecimalType(23, 0), SqlDecimal.of("-10000000000000000000000"));
        assertFunction("round(DECIMAL '1000000000000000000000000000000000.9999')", createDecimalType(35, 0), SqlDecimal.of("1000000000000000000000000000000001"));
        assertFunction("round(DECIMAL '-1000000000000000000000000000000000.9999')", createDecimalType(35, 0), SqlDecimal.of("-1000000000000000000000000000000001"));
        assertFunction("round(DECIMAL '10000000000000000000000000000000000000')", createDecimalType(38, 0), SqlDecimal.of("10000000000000000000000000000000000000"));
        assertFunction("round(DECIMAL '-10000000000000000000000000000000000000')", createDecimalType(38, 0), SqlDecimal.of("-10000000000000000000000000000000000000"));

        // ROUND long DECIMAL -> short DECIMAL
        assertFunction("round(DECIMAL '3000000000000000.000000')", createDecimalType(17, 0), SqlDecimal.of("3000000000000000"));
        assertFunction("round(DECIMAL '-3000000000000000.000000')", createDecimalType(17, 0), SqlDecimal.of("-3000000000000000"));
        assertFunction("round(DECIMAL '3000000000000000.499999')", createDecimalType(17, 0), SqlDecimal.of("3000000000000000"));
        assertFunction("round(DECIMAL '-3000000000000000.499999')", createDecimalType(17, 0), SqlDecimal.of("-3000000000000000"));
        assertFunction("round(DECIMAL '3000000000000000.500000')", createDecimalType(17, 0), SqlDecimal.of("3000000000000001"));
        assertFunction("round(DECIMAL '-3000000000000000.500000')", createDecimalType(17, 0), SqlDecimal.of("-3000000000000001"));
        assertFunction("round(DECIMAL '3000000000000000.999999')", createDecimalType(17, 0), SqlDecimal.of("3000000000000001"));
        assertFunction("round(DECIMAL '-3000000000000000.999999')", createDecimalType(17, 0), SqlDecimal.of("-3000000000000001"));
        assertFunction("round(DECIMAL '9999999999999999.999999')", createDecimalType(17, 0), SqlDecimal.of("10000000000000000"));
        assertFunction("round(DECIMAL '-9999999999999999.999999')", createDecimalType(17, 0), SqlDecimal.of("-10000000000000000"));

        // ROUND_N short DECIMAL -> short DECIMAL
        assertFunction("round(DECIMAL '3', 1)", createDecimalType(2, 0), SqlDecimal.of("3"));
        assertFunction("round(DECIMAL '-3', 1)", createDecimalType(2, 0), SqlDecimal.of("-3"));
        assertFunction("round(DECIMAL '3.0', 1)", createDecimalType(3, 1), SqlDecimal.of("3.0"));
        assertFunction("round(DECIMAL '-3.0', 1)", createDecimalType(3, 1), SqlDecimal.of("-3.0"));
        assertFunction("round(DECIMAL '3.449', 1)", createDecimalType(5, 3), SqlDecimal.of("3.400"));
        assertFunction("round(DECIMAL '-3.449', 1)", createDecimalType(5, 3), SqlDecimal.of("-3.400"));
        assertFunction("round(DECIMAL '3.450', 1)", createDecimalType(5, 3), SqlDecimal.of("3.500"));
        assertFunction("round(DECIMAL '-3.450', 1)", createDecimalType(5, 3), SqlDecimal.of("-3.500"));
        assertFunction("round(DECIMAL '3.99', 1)", createDecimalType(4, 2), SqlDecimal.of("4.00"));
        assertFunction("round(DECIMAL '-3.99', 1)", createDecimalType(4, 2), SqlDecimal.of("-4.00"));
        assertFunction("round(DECIMAL '9.99', 1)", createDecimalType(4, 2), SqlDecimal.of("10.00"));
        assertFunction("round(DECIMAL '-9.99', 1)", createDecimalType(4, 2), SqlDecimal.of("-10.00"));

        assertFunction("round(DECIMAL '0.00', 1)", createDecimalType(3, 2), SqlDecimal.of("0.00"));
        assertFunction("round(DECIMAL '1234', 7)", createDecimalType(5, 0), SqlDecimal.of("1234"));
        assertFunction("round(DECIMAL '-1234', 7)", createDecimalType(5, 0), SqlDecimal.of("-1234"));
        assertFunction("round(DECIMAL '1234', -7)", createDecimalType(5, 0), SqlDecimal.of("0"));
        assertFunction("round(DECIMAL '-1234', -7)", createDecimalType(5, 0), SqlDecimal.of("0"));
        assertFunction("round(DECIMAL '1234.5678', 7)", createDecimalType(9, 4), SqlDecimal.of("1234.5678"));
        assertFunction("round(DECIMAL '-1234.5678', 7)", createDecimalType(9, 4), SqlDecimal.of("-1234.5678"));
        assertFunction("round(DECIMAL '1234.5678', -2)", createDecimalType(9, 4), SqlDecimal.of("1200.0000"));
        assertFunction("round(DECIMAL '-1234.5678', -2)", createDecimalType(9, 4), SqlDecimal.of("-1200.0000"));
        assertFunction("round(DECIMAL '1254.5678', -2)", createDecimalType(9, 4), SqlDecimal.of("1300.0000"));
        assertFunction("round(DECIMAL '-1254.5678', -2)", createDecimalType(9, 4), SqlDecimal.of("-1300.0000"));
        assertFunction("round(DECIMAL '1234.5678', -7)", createDecimalType(9, 4), SqlDecimal.of("0.0000"));
        assertFunction("round(DECIMAL '-1234.5678', -7)", createDecimalType(9, 4), SqlDecimal.of("0.0000"));
        assertFunction("round(DECIMAL '99', -1)", createDecimalType(3, 0), SqlDecimal.of("100"));

        // ROUND_N long DECIMAL -> long DECIMAL
        assertFunction("round(DECIMAL '1234567890123456789', 1)", createDecimalType(20, 0), SqlDecimal.of("1234567890123456789"));
        assertFunction("round(DECIMAL '-1234567890123456789', 1)", createDecimalType(20, 0), SqlDecimal.of("-1234567890123456789"));
        assertFunction("round(DECIMAL '123456789012345678.0', 1)", createDecimalType(20, 1), SqlDecimal.of("123456789012345678.0"));
        assertFunction("round(DECIMAL '-123456789012345678.0', 1)", createDecimalType(20, 1), SqlDecimal.of("-123456789012345678.0"));
        assertFunction("round(DECIMAL '123456789012345678.449', 1)", createDecimalType(22, 3), SqlDecimal.of("123456789012345678.400"));
        assertFunction("round(DECIMAL '-123456789012345678.449', 1)", createDecimalType(22, 3), SqlDecimal.of("-123456789012345678.400"));
        assertFunction("round(DECIMAL '123456789012345678.45', 1)", createDecimalType(21, 2), SqlDecimal.of("123456789012345678.50"));
        assertFunction("round(DECIMAL '-123456789012345678.45', 1)", createDecimalType(21, 2), SqlDecimal.of("-123456789012345678.50"));
        assertFunction("round(DECIMAL '123456789012345678.501', 1)", createDecimalType(22, 3), SqlDecimal.of("123456789012345678.500"));
        assertFunction("round(DECIMAL '-123456789012345678.501', 1)", createDecimalType(22, 3), SqlDecimal.of("-123456789012345678.500"));
        assertFunction("round(DECIMAL '999999999999999999.99', 1)", createDecimalType(21, 2), SqlDecimal.of("1000000000000000000.00"));
        assertFunction("round(DECIMAL '-999999999999999999.99', 1)", createDecimalType(21, 2), SqlDecimal.of("-1000000000000000000.00"));
        assertFunction("round(DECIMAL '1234567890123456789', 7)", createDecimalType(20, 0), SqlDecimal.of("1234567890123456789"));
        assertFunction("round(DECIMAL '-1234567890123456789', 7)", createDecimalType(20, 0), SqlDecimal.of("-1234567890123456789"));
        assertFunction("round(DECIMAL '123456789012345678.99', 7)", createDecimalType(21, 2), SqlDecimal.of("123456789012345678.99"));
        assertFunction("round(DECIMAL '-123456789012345678.99', 7)", createDecimalType(21, 2), SqlDecimal.of("-123456789012345678.99"));
        assertFunction("round(DECIMAL '123456789012345611.99', -2)", createDecimalType(21, 2), SqlDecimal.of("123456789012345600.00"));
        assertFunction("round(DECIMAL '-123456789012345611.99', -2)", createDecimalType(21, 2), SqlDecimal.of("-123456789012345600.00"));
        assertFunction("round(DECIMAL '123456789012345678.99', -2)", createDecimalType(21, 2), SqlDecimal.of("123456789012345700.00"));
        assertFunction("round(DECIMAL '-123456789012345678.99', -2)", createDecimalType(21, 2), SqlDecimal.of("-123456789012345700.00"));
        assertFunction("round(DECIMAL '123456789012345678.99', -30)", createDecimalType(21, 2), SqlDecimal.of("0.00"));
        assertFunction("round(DECIMAL '-123456789012345678.99', -30)", createDecimalType(21, 2), SqlDecimal.of("0.00"));
        assertFunction("round(DECIMAL '9999999999999999999999999999999999999.9', 1)", createDecimalType(38, 1), SqlDecimal.of("9999999999999999999999999999999999999.9"));
        assertInvalidFunction("round(DECIMAL '9999999999999999999999999999999999999.9', 0)", NUMERIC_VALUE_OUT_OF_RANGE);
        assertInvalidFunction("round(DECIMAL '9999999999999999999999999999999999999.9', -1)", NUMERIC_VALUE_OUT_OF_RANGE);
        assertFunction("round(DECIMAL  '1329123201320737513', -3)", createDecimalType(20, 0), SqlDecimal.of("1329123201320738000"));
        assertFunction("round(DECIMAL '-1329123201320737513', -3)", createDecimalType(20, 0), SqlDecimal.of("-1329123201320738000"));
        assertFunction("round(DECIMAL  '1329123201320739513', -3)", createDecimalType(20, 0), SqlDecimal.of("1329123201320740000"));
        assertFunction("round(DECIMAL '-1329123201320739513', -3)", createDecimalType(20, 0), SqlDecimal.of("-1329123201320740000"));
        assertFunction("round(DECIMAL  '9999999999999999999', -3)", createDecimalType(20, 0), SqlDecimal.of("10000000000000000000"));
        assertFunction("round(DECIMAL '-9999999999999999999', -3)", createDecimalType(20, 0), SqlDecimal.of("-10000000000000000000"));

        // ROUND_N short DECIMAL -> long DECIMAL
        assertFunction("round(DECIMAL '9999999999999999.99', 1)", createDecimalType(19, 2), SqlDecimal.of("10000000000000000.00"));
        assertFunction("round(DECIMAL '-9999999999999999.99', 1)", createDecimalType(19, 2), SqlDecimal.of("-10000000000000000.00"));
        assertFunction("round(DECIMAL '9999999999999999.99', -1)", createDecimalType(19, 2), SqlDecimal.of("10000000000000000.00"));
        assertFunction("round(DECIMAL '-9999999999999999.99', -1)", createDecimalType(19, 2), SqlDecimal.of("-10000000000000000.00"));
        assertFunction("round(DECIMAL '9999999999999999.99', 2)", createDecimalType(19, 2), SqlDecimal.of("9999999999999999.99"));
        assertFunction("round(DECIMAL '-9999999999999999.99', 2)", createDecimalType(19, 2), SqlDecimal.of("-9999999999999999.99"));
        assertFunction("round(DECIMAL '329123201320737513', -3)", createDecimalType(19, 0), SqlDecimal.of("329123201320738000"));
        assertFunction("round(DECIMAL '-329123201320737513', -3)", createDecimalType(19, 0), SqlDecimal.of("-329123201320738000"));
        assertFunction("round(DECIMAL '329123201320739513', -3)", createDecimalType(19, 0), SqlDecimal.of("329123201320740000"));
        assertFunction("round(DECIMAL '-329123201320739513', -3)", createDecimalType(19, 0), SqlDecimal.of("-329123201320740000"));
        assertFunction("round(DECIMAL '999999999999999999', -3)", createDecimalType(19, 0), SqlDecimal.of("1000000000000000000"));
        assertFunction("round(DECIMAL '-999999999999999999', -3)", createDecimalType(19, 0), SqlDecimal.of("-1000000000000000000"));

        // NULL
        assertFunction("round(CAST(NULL as DOUBLE), CAST(NULL as INTEGER))", DOUBLE, null);
        assertFunction("round(-3.0E0, CAST(NULL as INTEGER))", DOUBLE, null);
        assertFunction("round(CAST(NULL as DOUBLE), 1)", DOUBLE, null);
        assertFunction("round(CAST(NULL as DECIMAL(1,0)), CAST(NULL as INTEGER))", createDecimalType(2, 0), null);
        assertFunction("round(DECIMAL '-3.0', CAST(NULL as INTEGER))", createDecimalType(3, 1), null);
        assertFunction("round(CAST(NULL as DECIMAL(1,0)), 1)", createDecimalType(2, 0), null);
        assertFunction("round(CAST(NULL as DECIMAL(17,2)), 1)", createDecimalType(18, 2), null);
        assertFunction("round(CAST(NULL as DECIMAL(20,2)), 1)", createDecimalType(21, 2), null);

        // NaN
        assertFunction("round(nan(), 2)", DOUBLE, Double.NaN);
        assertFunction("round(1.0E0 / 0, 2)", DOUBLE, Double.POSITIVE_INFINITY);
        assertFunction("round(-1.0E0 / 0, 2)", DOUBLE, Double.NEGATIVE_INFINITY);
    }

    @Test
    public void testSign()
    {
        DecimalType expectedDecimalReturnType = createDecimalType(1, 0);

        //retains type for NULL values
        assertFunction("sign(CAST(NULL as TINYINT))", TINYINT, null);
        assertFunction("sign(CAST(NULL as SMALLINT))", SMALLINT, null);
        assertFunction("sign(CAST(NULL as INTEGER))", INTEGER, null);
        assertFunction("sign(CAST(NULL as BIGINT))", BIGINT, null);
        assertFunction("sign(CAST(NULL as DOUBLE))", DOUBLE, null);
        assertFunction("sign(CAST(NULL as DECIMAL(2,1)))", expectedDecimalReturnType, null);
        assertFunction("sign(CAST(NULL as DECIMAL(38,0)))", expectedDecimalReturnType, null);

        //tinyint
        for (int intValue : intLefts) {
            Float signum = Math.signum(intValue);
            assertFunction("sign(TINYINT '" + intValue + "')", TINYINT, signum.byteValue());
        }

        //smallint
        for (int intValue : intLefts) {
            Float signum = Math.signum(intValue);
            assertFunction("sign(SMALLINT '" + intValue + "')", SMALLINT, signum.shortValue());
        }

        //integer
        for (int intValue : intLefts) {
            Float signum = Math.signum(intValue);
            assertFunction("sign(INTEGER '" + intValue + "')", INTEGER, signum.intValue());
        }

        //bigint
        for (int intValue : intLefts) {
            Float signum = Math.signum(intValue);
            assertFunction("sign(BIGINT '" + intValue + "')", BIGINT, signum.longValue());
        }

        //double and float
        for (double doubleValue : DOUBLE_VALUES) {
            assertFunction("sign(DOUBLE '" + doubleValue + "')", DOUBLE, Math.signum(doubleValue));
            assertFunction("sign(REAL '" + (float) doubleValue + "')", REAL, Math.signum(((float) doubleValue)));
        }

        //returns NaN for NaN input
        assertFunction("sign(DOUBLE 'NaN')", DOUBLE, Double.NaN);

        //returns proper sign for +/-Infinity input
        assertFunction("sign(DOUBLE '+Infinity')", DOUBLE, 1.0);
        assertFunction("sign(DOUBLE '-Infinity')", DOUBLE, -1.0);

        //short decimal
        assertFunction("sign(DECIMAL '0')", expectedDecimalReturnType, SqlDecimal.of("0"));
        assertFunction("sign(DECIMAL '123')", expectedDecimalReturnType, SqlDecimal.of("1"));
        assertFunction("sign(DECIMAL '-123')", expectedDecimalReturnType, SqlDecimal.of("-1"));
        assertFunction("sign(DECIMAL '123.000000000000000')", expectedDecimalReturnType, SqlDecimal.of("1"));
        assertFunction("sign(DECIMAL '-123.000000000000000')", expectedDecimalReturnType, SqlDecimal.of("-1"));

        //long decimal
        assertFunction("sign(DECIMAL '0.000000000000000000')", expectedDecimalReturnType, SqlDecimal.of("0"));
        assertFunction("sign(DECIMAL '1230.000000000000000')", expectedDecimalReturnType, SqlDecimal.of("1"));
        assertFunction("sign(DECIMAL '-1230.000000000000000')", expectedDecimalReturnType, SqlDecimal.of("-1"));
    }

    @Test
    public void testSin()
    {
        for (double doubleValue : DOUBLE_VALUES) {
            assertFunction("sin(" + doubleValue + ")", DOUBLE, Math.sin(doubleValue));
            assertFunction("sin(REAL '" + (float) doubleValue + "')", DOUBLE, Math.sin((float) doubleValue));
        }
        assertFunction("sin(NULL)", DOUBLE, null);
    }

    @Test
    public void testSqrt()
    {
        for (double doubleValue : DOUBLE_VALUES) {
            assertFunction("sqrt(" + doubleValue + ")", DOUBLE, Math.sqrt(doubleValue));
            assertFunction("sqrt(REAL '" + doubleValue + "')", DOUBLE, Math.sqrt((float) doubleValue));
        }
        assertFunction("sqrt(NULL)", DOUBLE, null);
    }

    @Test
    public void testTan()
    {
        for (double doubleValue : DOUBLE_VALUES) {
            assertFunction("tan(" + doubleValue + ")", DOUBLE, Math.tan(doubleValue));
            assertFunction("tan(REAL '" + (float) doubleValue + "')", DOUBLE, Math.tan((float) doubleValue));
        }
        assertFunction("tan(NULL)", DOUBLE, null);
    }

    @Test
    public void testTanh()
    {
        for (double doubleValue : DOUBLE_VALUES) {
            assertFunction("tanh(" + doubleValue + ")", DOUBLE, Math.tanh(doubleValue));
            assertFunction("tanh(REAL '" + doubleValue + "')", DOUBLE, Math.tanh((float) doubleValue));
        }
        assertFunction("tanh(NULL)", DOUBLE, null);
    }

    @Test
    public void testGreatest()
    {
        // tinyint
        assertFunction("greatest(TINYINT'1', TINYINT'2')", TINYINT, (byte) 2);
        assertFunction("greatest(TINYINT'-1', TINYINT'-2')", TINYINT, (byte) -1);
        assertFunction("greatest(TINYINT'5', TINYINT'4', TINYINT'3', TINYINT'2', TINYINT'1', TINYINT'2', TINYINT'3', TINYINT'4', TINYINT'1', TINYINT'5')", TINYINT, (byte) 5);
        assertFunction("greatest(TINYINT'-1')", TINYINT, (byte) -1);
        assertFunction("greatest(TINYINT'5', TINYINT'4', CAST(NULL AS TINYINT), TINYINT'3')", TINYINT, null);

        // smallint
        assertFunction("greatest(SMALLINT'1', SMALLINT'2')", SMALLINT, (short) 2);
        assertFunction("greatest(SMALLINT'-1', SMALLINT'-2')", SMALLINT, (short) -1);
        assertFunction("greatest(SMALLINT'5', SMALLINT'4', SMALLINT'3', SMALLINT'2', SMALLINT'1', SMALLINT'2', SMALLINT'3', SMALLINT'4', SMALLINT'1', SMALLINT'5')", SMALLINT, (short) 5);
        assertFunction("greatest(SMALLINT'-1')", SMALLINT, (short) -1);
        assertFunction("greatest(SMALLINT'5', SMALLINT'4', CAST(NULL AS SMALLINT), SMALLINT'3')", SMALLINT, null);

        // integer
        assertFunction("greatest(1, 2)", INTEGER, 2);
        assertFunction("greatest(-1, -2)", INTEGER, -1);
        assertFunction("greatest(5, 4, 3, 2, 1, 2, 3, 4, 1, 5)", INTEGER, 5);
        assertFunction("greatest(-1)", INTEGER, -1);
        assertFunction("greatest(5, 4, CAST(NULL AS INTEGER), 3)", INTEGER, null);

        // bigint
        assertFunction("greatest(10000000000, 20000000000)", BIGINT, 20000000000L);
        assertFunction("greatest(-10000000000, -20000000000)", BIGINT, -10000000000L);
        assertFunction("greatest(5000000000, 4, 3, 2, 1000000000, 2, 3, 4, 1, 5000000000)", BIGINT, 5000000000L);
        assertFunction("greatest(-10000000000)", BIGINT, -10000000000L);
        assertFunction("greatest(5000000000, 4000000000, CAST(NULL as BIGINT), 3000000000)", BIGINT, null);

        // double
        assertFunction("greatest(1.5E0, 2.3E0)", DOUBLE, 2.3);
        assertFunction("greatest(-1.5E0, -2.3E0)", DOUBLE, -1.5);
        assertFunction("greatest(-1.5E0, -2.3E0, -5/3)", DOUBLE, -1.0);
        assertFunction("greatest(1.5E0, -1.0E0 / 0.0E0, 1.0E0 / 0.0E0)", DOUBLE, Double.POSITIVE_INFINITY);
        assertFunction("greatest(5, 4, CAST(NULL as DOUBLE), 3)", DOUBLE, null);

        // float
        assertFunction("greatest(REAL '1.5', 2.3E0)", DOUBLE, 2.3);
        assertFunction("greatest(REAL '-1.5', -2.3E0)", DOUBLE, (double) -1.5f);
        assertFunction("greatest(-1.5E0, REAL '-2.3', -5/3)", DOUBLE, -1.0);
        assertFunction("greatest(REAL '1.5', REAL '-1.0' / 0.0E0, 1.0E0 / REAL '0.0')", DOUBLE, (double) (1.0f / 0.0f));
        assertFunction("greatest(5, REAL '4', CAST(NULL as DOUBLE), 3)", DOUBLE, null);

        // decimal
        assertDecimalFunction("greatest(1.0, 2.0)", decimal("2.0"));
        assertDecimalFunction("greatest(1.0, -2.0)", decimal("1.0"));
        assertDecimalFunction("greatest(1.0, 1.1, 1.2, 1.3)", decimal("1.3"));

        // mixed
        assertFunction("greatest(1, 20000000000)", BIGINT, 20000000000L);
        assertFunction("greatest(1, BIGINT '2')", BIGINT, 2L);
        assertFunction("greatest(1.0E0, 2)", DOUBLE, 2.0);
        assertFunction("greatest(1, 2.0E0)", DOUBLE, 2.0);
        assertFunction("greatest(1.0E0, 2)", DOUBLE, 2.0);
        assertFunction("greatest(5.0E0, 4, CAST(NULL as DOUBLE), 3)", DOUBLE, null);
        assertFunction("greatest(5.0E0, 4, CAST(NULL as BIGINT), 3)", DOUBLE, null);
        assertFunction("greatest(1.0, 2.0E0)", DOUBLE, 2.0);
        assertDecimalFunction("greatest(5, 4, 3.0, 2)", decimal("0000000005.0"));

        // invalid
        assertInvalidFunction("greatest(1.5E0, 0.0E0 / 0.0E0)", "Invalid argument to greatest(): NaN");

        // argument count limit
        tryEvaluateWithAll("greatest(" + Joiner.on(", ").join(nCopies(127, "rand()")) + ")", DOUBLE);
        assertNotSupported(
                "greatest(" + Joiner.on(", ").join(nCopies(128, "rand()")) + ")",
                "Too many arguments for function call greatest()");
    }

    @Test
    public void testLeast()
    {
        // integer
        assertFunction("least(TINYINT'1', TINYINT'2')", TINYINT, (byte) 1);
        assertFunction("least(TINYINT'-1', TINYINT'-2')", TINYINT, (byte) -2);
        assertFunction("least(TINYINT'5', TINYINT'4', TINYINT'3', TINYINT'2', TINYINT'1', TINYINT'2', TINYINT'3', TINYINT'4', TINYINT'1', TINYINT'5')", TINYINT, (byte) 1);
        assertFunction("least(TINYINT'-1')", TINYINT, (byte) -1);
        assertFunction("least(TINYINT'5', TINYINT'4', CAST(NULL AS TINYINT), TINYINT'3')", TINYINT, null);

        // integer
        assertFunction("least(SMALLINT'1', SMALLINT'2')", SMALLINT, (short) 1);
        assertFunction("least(SMALLINT'-1', SMALLINT'-2')", SMALLINT, (short) -2);
        assertFunction("least(SMALLINT'5', SMALLINT'4', SMALLINT'3', SMALLINT'2', SMALLINT'1', SMALLINT'2', SMALLINT'3', SMALLINT'4', SMALLINT'1', SMALLINT'5')", SMALLINT, (short) 1);
        assertFunction("least(SMALLINT'-1')", SMALLINT, (short) -1);
        assertFunction("least(SMALLINT'5', SMALLINT'4', CAST(NULL AS SMALLINT), SMALLINT'3')", SMALLINT, null);

        // integer
        assertFunction("least(1, 2)", INTEGER, 1);
        assertFunction("least(-1, -2)", INTEGER, -2);
        assertFunction("least(5, 4, 3, 2, 1, 2, 3, 4, 1, 5)", INTEGER, 1);
        assertFunction("least(-1)", INTEGER, -1);
        assertFunction("least(5, 4, CAST(NULL AS INTEGER), 3)", INTEGER, null);

        // bigint
        assertFunction("least(10000000000, 20000000000)", BIGINT, 10000000000L);
        assertFunction("least(-10000000000, -20000000000)", BIGINT, -20000000000L);
        assertFunction("least(50000000000, 40000000000, 30000000000, 20000000000, 50000000000)", BIGINT, 20000000000L);
        assertFunction("least(-10000000000)", BIGINT, -10000000000L);
        assertFunction("least(500000000, 400000000, CAST(NULL as BIGINT), 300000000)", BIGINT, null);

        // double
        assertFunction("least(1.5E0, 2.3E0)", DOUBLE, 1.5);
        assertFunction("least(-1.5E0, -2.3E0)", DOUBLE, -2.3);
        assertFunction("least(-1.5E0, -2.3E0, -5/3)", DOUBLE, -2.3);
        assertFunction("least(1.5E0, -1.0E0 / 0.0E0, 1.0E0 / 0.0E0)", DOUBLE, Double.NEGATIVE_INFINITY);
        assertFunction("least(5, 4, CAST(NULL as DOUBLE), 3)", DOUBLE, null);

        // float
        assertFunction("least(REAL '1.5', 2.3E0)", DOUBLE, (double) 1.5f);
        assertFunction("least(REAL '-1.5', -2.3E0)", DOUBLE, -2.3);
        assertFunction("least(-2.3E0, REAL '-0.4', -5/3)", DOUBLE, -2.3);
        assertFunction("least(1.5E0, REAL '-1.0' / 0.0E0, 1.0E0 / 0.0E0)", DOUBLE, (double) (-1.0f / 0.0f));
        assertFunction("least(REAL '5', 4, CAST(NULL as DOUBLE), 3)", DOUBLE, null);

        // decimal
        assertDecimalFunction("least(1.0, 2.0)", decimal("1.0"));
        assertDecimalFunction("least(1.0, -2.0)", decimal("-2.0"));
        assertDecimalFunction("least(1.0, 1.1, 1.2, 1.3)", decimal("1.0"));

        // mixed
        assertFunction("least(1, 20000000000)", BIGINT, 1L);
        assertFunction("least(1, BIGINT '2')", BIGINT, 1L);
        assertFunction("least(1.0E0, 2)", DOUBLE, 1.0);
        assertFunction("least(1, 2.0E0)", DOUBLE, 1.0);
        assertFunction("least(1.0E0, 2)", DOUBLE, 1.0);
        assertFunction("least(5.0E0, 4, CAST(NULL as DOUBLE), 3)", DOUBLE, null);
        assertFunction("least(5.0E0, 4, CAST(NULL as BIGINT), 3)", DOUBLE, null);
        assertFunction("least(1.0, 2.0E0)", DOUBLE, 1.0);
        assertDecimalFunction("least(5, 4, 3.0, 2)", decimal("0000000002.0"));

        // invalid
        assertInvalidFunction("least(1.5E0, 0.0E0 / 0.0E0)", "Invalid argument to least(): NaN");
    }

    @Test(expectedExceptions = PrestoException.class, expectedExceptionsMessageRegExp = "\\QInvalid argument to greatest(): NaN\\E")
    public void testGreatestWithNaN()
    {
        functionAssertions.tryEvaluate("greatest(1.5E0, 0.0E0 / 0.0E0)", DOUBLE);
        functionAssertions.tryEvaluate("greatest(1.5E0, REAL '0.0' / REAL '0.0')", DOUBLE);
    }

    @Test
    public void testToBase()
    {
        VarcharType toBaseReturnType = VarcharType.createVarcharType(64);
        assertFunction("to_base(2147483648, 16)", toBaseReturnType, "80000000");
        assertFunction("to_base(255, 2)", toBaseReturnType, "11111111");
        assertFunction("to_base(-2147483647, 16)", toBaseReturnType, "-7fffffff");
        assertFunction("to_base(NULL, 16)", toBaseReturnType, null);
        assertFunction("to_base(-2147483647, NULL)", toBaseReturnType, null);
        assertFunction("to_base(NULL, NULL)", toBaseReturnType, null);
        assertInvalidFunction("to_base(255, 1)", "Radix must be between 2 and 36");
    }

    @Test
    public void testFromBase()
    {
        assertFunction("from_base('80000000', 16)", BIGINT, 2147483648L);
        assertFunction("from_base('11111111', 2)", BIGINT, 255L);
        assertFunction("from_base('-7fffffff', 16)", BIGINT, -2147483647L);
        assertFunction("from_base('9223372036854775807', 10)", BIGINT, 9223372036854775807L);
        assertFunction("from_base('-9223372036854775808', 10)", BIGINT, -9223372036854775808L);
        assertFunction("from_base(NULL, 10)", BIGINT, null);
        assertFunction("from_base('-9223372036854775808', NULL)", BIGINT, null);
        assertFunction("from_base(NULL, NULL)", BIGINT, null);
        assertInvalidFunction("from_base('Z', 37)", "Radix must be between 2 and 36");
        assertInvalidFunction("from_base('Z', 35)", "Not a valid base-35 number: Z");
        assertInvalidFunction("from_base('9223372036854775808', 10)", "Not a valid base-10 number: 9223372036854775808");
        assertInvalidFunction("from_base('Z', 37)", "Radix must be between 2 and 36");
        assertInvalidFunction("from_base('Z', 35)", "Not a valid base-35 number: Z");
        assertInvalidFunction("from_base('9223372036854775808', 10)", "Not a valid base-10 number: 9223372036854775808");
    }

    @Test
    public void testWidthBucket()
    {
        assertFunction("width_bucket(3.14E0, 0, 4, 3)", BIGINT, 3L);
        assertFunction("width_bucket(2, 0, 4, 3)", BIGINT, 2L);
        assertFunction("width_bucket(infinity(), 0, 4, 3)", BIGINT, 4L);
        assertFunction("width_bucket(-1, 0, 3.2E0, 4)", BIGINT, 0L);

        // bound1 > bound2 is not symmetric with bound2 > bound1
        assertFunction("width_bucket(3.14E0, 4, 0, 3)", BIGINT, 1L);
        assertFunction("width_bucket(2, 4, 0, 3)", BIGINT, 2L);
        assertFunction("width_bucket(infinity(), 4, 0, 3)", BIGINT, 0L);
        assertFunction("width_bucket(-1, 3.2E0, 0, 4)", BIGINT, 5L);

        // failure modes
        assertInvalidFunction("width_bucket(3.14E0, 0, 4, 0)", "bucketCount must be greater than 0");
        assertInvalidFunction("width_bucket(3.14E0, 0, 4, -1)", "bucketCount must be greater than 0");
        assertInvalidFunction("width_bucket(nan(), 0, 4, 3)", "operand must not be NaN");
        assertInvalidFunction("width_bucket(3.14E0, -1, -1, 3)", "bounds cannot equal each other");
        assertInvalidFunction("width_bucket(3.14E0, nan(), -1, 3)", "first bound must be finite");
        assertInvalidFunction("width_bucket(3.14E0, -1, nan(), 3)", "second bound must be finite");
        assertInvalidFunction("width_bucket(3.14E0, infinity(), -1, 3)", "first bound must be finite");
        assertInvalidFunction("width_bucket(3.14E0, -1, infinity(), 3)", "second bound must be finite");
    }

    @Test(expectedExceptions = PrestoException.class, expectedExceptionsMessageRegExp = "Bucket for value Infinity is out of range")
    public void testWidthBucketOverflowAscending()
    {
        functionAssertions.tryEvaluate("width_bucket(infinity(), 0, 4, " + Long.MAX_VALUE + ")", DOUBLE);
        functionAssertions.tryEvaluate("width_bucket(CAST(infinity() as REAL), 0, 4, " + Long.MAX_VALUE + ")", DOUBLE);
    }

    @Test(expectedExceptions = PrestoException.class, expectedExceptionsMessageRegExp = "Bucket for value Infinity is out of range")
    public void testWidthBucketOverflowDescending()
    {
        functionAssertions.tryEvaluate("width_bucket(infinity(), 4, 0, " + Long.MAX_VALUE + ")", DOUBLE);
        functionAssertions.tryEvaluate("width_bucket(CAST(infinity() as REAL), 4, 0, " + Long.MAX_VALUE + ")", DOUBLE);
    }

    @Test
    public void testWidthBucketArray()
    {
        assertFunction("width_bucket(3.14E0, array[0.0E0, 2.0E0, 4.0E0])", BIGINT, 2L);
        assertFunction("width_bucket(infinity(), array[0.0E0, 2.0E0, 4.0E0])", BIGINT, 3L);
        assertFunction("width_bucket(-1, array[0.0E0, 1.2E0, 3.3E0, 4.5E0])", BIGINT, 0L);

        // edge case of only a single bin
        assertFunction("width_bucket(3.145E0, array[0.0E0])", BIGINT, 1L);
        assertFunction("width_bucket(-3.145E0, array[0.0E0])", BIGINT, 0L);

        // failure modes
        assertInvalidFunction("width_bucket(3.14E0, array[])", "Bins cannot be an empty array");
        assertInvalidFunction("width_bucket(nan(), array[1.0E0, 2.0E0, 3.0E0])", "Operand cannot be NaN");
        assertInvalidFunction("width_bucket(3.14E0, array[0.0E0, infinity()])", "Bin value must be finite, got Infinity");

        // fail if we aren't sorted
        assertInvalidFunction("width_bucket(3.145E0, array[1.0E0, 0.0E0])", "Bin values are not sorted in ascending order");
        assertInvalidFunction("width_bucket(3.145E0, array[1.0E0, 0.0E0, -1.0E0])", "Bin values are not sorted in ascending order");
        assertInvalidFunction("width_bucket(3.145E0, array[1.0E0, 0.3E0, 0.0E0, -1.0E0])", "Bin values are not sorted in ascending order");

        // this is a case that we can't catch because we are using binary search to bisect the bins array
        assertFunction("width_bucket(1.5E0, array[1.0E0, 2.3E0, 2.0E0])", BIGINT, 1L);
    }

    @Test
    public void testCosineSimilarity()
    {
        assertFunction("cosine_similarity(map(array ['a', 'b'], array [1.0E0, 2.0E0]), map(array ['c', 'b'], array [1.0E0, 3.0E0]))",
                DOUBLE,
                2 * 3 / (Math.sqrt(5) * Math.sqrt(10)));

        assertFunction("cosine_similarity(map(array ['a', 'b', 'c'], array [1.0E0, 2.0E0, -1.0E0]), map(array ['c', 'b'], array [1.0E0, 3.0E0]))",
                DOUBLE,
                (2 * 3 + (-1) * 1) / (Math.sqrt(1 + 4 + 1) * Math.sqrt(1 + 9)));

        assertFunction("cosine_similarity(map(array ['a', 'b', 'c'], array [1.0E0, 2.0E0, -1.0E0]), map(array ['d', 'e'], array [1.0E0, 3.0E0]))",
                DOUBLE,
                0.0);

        assertFunction("cosine_similarity(null, map(array ['c', 'b'], array [1.0E0, 3.0E0]))",
                DOUBLE,
                null);

        assertFunction("cosine_similarity(map(array ['a', 'b'], array [1.0E0, null]), map(array ['c', 'b'], array [1.0E0, 3.0E0]))",
                DOUBLE,
                null);
    }

    @Test
    public void testInverseNormalCdf()
    {
        assertFunction("inverse_normal_cdf(0, 1, 0.3)", DOUBLE, -0.52440051270804089);
        assertFunction("inverse_normal_cdf(10, 9, 0.9)", DOUBLE, 21.533964089901406);
        assertFunction("inverse_normal_cdf(0.5, 0.25, 0.65)", DOUBLE, 0.59633011660189195);
        assertInvalidFunction("inverse_normal_cdf(4, 48, 0)", "p must be 0 > p > 1");
        assertInvalidFunction("inverse_normal_cdf(4, 48, 1)", "p must be 0 > p > 1");
        assertInvalidFunction("inverse_normal_cdf(4, 0, 0.4)", "sd must be > 0");
    }

    @Test
    public void testNormalCdf()
            throws Exception
    {
        assertFunction("normal_cdf(0, 1, 1.96)", DOUBLE, 0.9750021048517796);
        assertFunction("normal_cdf(10, 9, 10)", DOUBLE, 0.5);
        assertFunction("normal_cdf(-1.5, 2.1, -7.8)", DOUBLE, 0.0013498980316301035);
        assertFunction("normal_cdf(0, 1, infinity())", DOUBLE, 1.0);
        assertFunction("normal_cdf(0, 1, -infinity())", DOUBLE, 0.0);
        assertFunction("normal_cdf(infinity(), 1, 0)", DOUBLE, 0.0);
        assertFunction("normal_cdf(-infinity(), 1, 0)", DOUBLE, 1.0);
        assertFunction("normal_cdf(0, infinity(), 0)", DOUBLE, 0.5);
        assertFunction("normal_cdf(nan(), 1, 0)", DOUBLE, Double.NaN);
        assertFunction("normal_cdf(0, 1, nan())", DOUBLE, Double.NaN);

        assertInvalidFunction("normal_cdf(0, 0, 0.1985)", "standardDeviation must be > 0");
        assertInvalidFunction("normal_cdf(0, nan(), 0.1985)", "standardDeviation must be > 0");
    }

    @Test
    public void testBinomialCdf()
            throws Exception
    {
        assertFunction("binomial_cdf(5, 0.5, 5)", DOUBLE, 1.0);
        assertFunction("binomial_cdf(5, 0.5, 0)", DOUBLE, 0.03125);
        assertFunction("binomial_cdf(5, 0.5, 3)", DOUBLE, 0.8125);
        assertFunction("binomial_cdf(20, 1.0, 0)", DOUBLE, 0.0);

        assertInvalidFunction("binomial_cdf(5, -0.5, 3)", "successProbability must be in the interval [0, 1]");
        assertInvalidFunction("binomial_cdf(5, 1.5, 3)", "successProbability must be in the interval [0, 1]");
        assertInvalidFunction("binomial_cdf(-5, 0.5, 3)", "numberOfTrials must be greater than 0");
    }

    @Test
    public void testInverseBinomialCdf()
            throws Exception
    {
        assertFunction("inverse_binomial_cdf(20, 0.5, 0.5)", INTEGER, 10);
        assertFunction("inverse_binomial_cdf(20, 0.5, 0.0)", INTEGER, 0);
        assertFunction("inverse_binomial_cdf(20, 0.5, 1.0)", INTEGER, 20);

        assertInvalidFunction("inverse_binomial_cdf(5, -0.5, 0.3)", "successProbability must be in the interval [0, 1]");
        assertInvalidFunction("inverse_binomial_cdf(5, 1.5, 0.3)", "successProbability must be in the interval [0, 1]");
        assertInvalidFunction("inverse_binomial_cdf(5, 0.5, -3.0)", "p must be in the interval [0, 1]");
        assertInvalidFunction("inverse_binomial_cdf(5, 0.5, 3.0)", "p must be in the interval [0, 1]");
        assertInvalidFunction("inverse_binomial_cdf(-5, 0.5, 0.3)", "numberOfTrials must be greater than 0");
    }

    @Test
    public void testInverseBetaCdf()
    {
        assertFunction("inverse_beta_cdf(3, 3.6, 0.0)", DOUBLE, 0.0);
        assertFunction("inverse_beta_cdf(3, 3.6, 1.0)", DOUBLE, 1.0);
        assertFunction("inverse_beta_cdf(3, 3.6, 0.3)", DOUBLE, 0.3469675485440618);
        assertFunction("inverse_beta_cdf(3, 3.6, 0.95)", DOUBLE, 0.7600272463100223);

        assertInvalidFunction("inverse_beta_cdf(0, 3, 0.5)", "a must be > 0");
        assertInvalidFunction("inverse_beta_cdf(3, 0, 0.5)", "b must be > 0");
        assertInvalidFunction("inverse_beta_cdf(3, 5, -0.1)", "p must be in the interval [0, 1]");
        assertInvalidFunction("inverse_beta_cdf(3, 5, 1.1)", "p must be in the interval [0, 1]");
    }

    @Test
    public void testBetaCdf()
            throws Exception
    {
        assertFunction("beta_cdf(3, 3.6, 0.0)", DOUBLE, 0.0);
        assertFunction("beta_cdf(3, 3.6, 1.0)", DOUBLE, 1.0);
        assertFunction("beta_cdf(3, 3.6, 0.3)", DOUBLE, 0.21764809997679938);
        assertFunction("beta_cdf(3, 3.6, 0.9)", DOUBLE, 0.9972502881611551);

        assertInvalidFunction("beta_cdf(0, 3, 0.5)", "a must be > 0");
        assertInvalidFunction("beta_cdf(3, 0, 0.5)", "b must be > 0");
        assertInvalidFunction("beta_cdf(3, 5, -0.1)", "value must be in the interval [0, 1]");
        assertInvalidFunction("beta_cdf(3, 5, 1.1)", "value must be in the interval [0, 1]");
    }

    @Test
<<<<<<< HEAD
    public void testInverseChiSquaredCdf()
    {
        assertFunction("inverse_chi_squared_cdf(3, 0.0)", DOUBLE, 0.0);
        assertFunction("round(inverse_chi_squared_cdf(3, 0.99), 4)", DOUBLE, 11.3449);
        assertFunction("round(inverse_chi_squared_cdf(3, 0.3),2)", DOUBLE, 1.42);
        assertFunction("round(inverse_chi_squared_cdf(3, 0.95),2)", DOUBLE, 7.81);

        assertInvalidFunction("inverse_chi_squared_cdf(-3, 0.3)", "df must be greater than 0");
        assertInvalidFunction("inverse_chi_squared_cdf(3, -0.1)", "p must be in the interval [0, 1]");
        assertInvalidFunction("inverse_chi_squared_cdf(3, 1.1)", "p must be in the interval [0, 1]");
    }

    @Test
    public void testChiSquaredCdf()
            throws Exception
    {
        assertFunction("chi_squared_cdf(3, 0.0)", DOUBLE, 0.0);
        assertFunction("round(chi_squared_cdf(3, 1.0), 4)", DOUBLE, 0.1987);
        assertFunction("round(chi_squared_cdf(3, 2.5), 2)", DOUBLE, 0.52);
        assertFunction("round(chi_squared_cdf(3, 4), 2)", DOUBLE, 0.74);

        assertInvalidFunction("chi_squared_cdf(-3, 0.3)", "df must be greater than 0");
        assertInvalidFunction("chi_squared_cdf(3, -10)", "value must non-negative");
    }

    @Test
    public void testInversePoissonCdf()
    {
        assertFunction("inverse_poisson_cdf(3, 0.0)", INTEGER, 0);
        assertFunction("inverse_poisson_cdf(3, 0.3)", INTEGER, 2);
        assertFunction("inverse_poisson_cdf(3, 0.95)", INTEGER, 6);
        assertFunction("inverse_poisson_cdf(3, 0.99999999)", INTEGER, 17);

        assertInvalidFunction("inverse_poisson_cdf(-3, 0.3)", "lambda must be greater than 0");
        assertInvalidFunction("inverse_poisson_cdf(3, -0.1)", "p must be in the interval [0, 1)");
        assertInvalidFunction("inverse_poisson_cdf(3, 1.1)", "p must be in the interval [0, 1)");
        assertInvalidFunction("inverse_poisson_cdf(3, 1)", "p must be in the interval [0, 1)");
    }

    @Test
    public void testPoissonCdf()
    {
        assertFunction("round(poisson_cdf(10, 0), 2)", DOUBLE, 0.0);
        assertFunction("round(poisson_cdf(3, 5), 2)", DOUBLE, 0.92);

        assertInvalidFunction("poisson_cdf(-3, 5)", "lambda must be greater than 0");
        assertInvalidFunction("poisson_cdf(3, -10)", "value must be a non-negative integer");
=======
    public void testInverseTCdf()
    {
        assertFunction("inverse_t_cdf(1000, 0.5)", DOUBLE, 0.0);
        assertFunction("inverse_t_cdf(1000, 0.0)", DOUBLE, Double.NEGATIVE_INFINITY);
        assertFunction("inverse_t_cdf(1000, 1.0)", DOUBLE, Double.POSITIVE_INFINITY);

        assertInvalidFunction("inverse_t_cdf(0, 0.5)", "df must be > 0");
        assertInvalidFunction("inverse_t_cdf(-1, 0.5)", "df must be > 0");
        assertInvalidFunction("inverse_t_cdf(3, -0.1)", "p must be in the interval [0, 1]");
        assertInvalidFunction("inverse_t_cdf(3, 1.1)", "p must be in the interval [0, 1]");
    }

    @Test
    public void testTCdf()
            throws Exception
    {
        assertFunction("t_cdf(1000, 0.0)", DOUBLE, 0.5);
        assertFunction("t_cdf(1000, infinity())", DOUBLE, 1.0);
        assertFunction("t_cdf(1000, -infinity())", DOUBLE, 0.0);

        assertInvalidFunction("t_cdf(0, 0.5)", "df must be > 0");
        assertInvalidFunction("t_cdf(-1, 0.5)", "df must be > 0");
>>>>>>> 7927d3f2
    }

    @Test
    public void testWilsonInterval()
    {
        assertInvalidFunction("wilson_interval_lower(-1, 100, 2.575)", "number of successes must not be negative");
        assertInvalidFunction("wilson_interval_lower(0, 0, 2.575)", "number of trials must be positive");
        assertInvalidFunction("wilson_interval_lower(10, 5, 2.575)", "number of successes must not be larger than number of trials");
        assertInvalidFunction("wilson_interval_lower(0, 100, -1)", "z-score must not be negative");

        assertFunction("wilson_interval_lower(1250, 1310, 1.96e0)", DOUBLE, 0.9414883725395894);

        assertInvalidFunction("wilson_interval_upper(-1, 100, 2.575)", "number of successes must not be negative");
        assertInvalidFunction("wilson_interval_upper(0, 0, 2.575)", "number of trials must be positive");
        assertInvalidFunction("wilson_interval_upper(10, 5, 2.575)", "number of successes must not be larger than number of trials");
        assertInvalidFunction("wilson_interval_upper(0, 100, -1)", "z-score must not be negative");

        assertFunction("wilson_interval_upper(1250, 1310, 1.96e0)", DOUBLE, 0.9642524717143908);
    }
}<|MERGE_RESOLUTION|>--- conflicted
+++ resolved
@@ -1402,7 +1402,6 @@
     }
 
     @Test
-<<<<<<< HEAD
     public void testInverseChiSquaredCdf()
     {
         assertFunction("inverse_chi_squared_cdf(3, 0.0)", DOUBLE, 0.0);
@@ -1450,7 +1449,9 @@
 
         assertInvalidFunction("poisson_cdf(-3, 5)", "lambda must be greater than 0");
         assertInvalidFunction("poisson_cdf(3, -10)", "value must be a non-negative integer");
-=======
+    }
+
+    @Test
     public void testInverseTCdf()
     {
         assertFunction("inverse_t_cdf(1000, 0.5)", DOUBLE, 0.0);
@@ -1473,7 +1474,6 @@
 
         assertInvalidFunction("t_cdf(0, 0.5)", "df must be > 0");
         assertInvalidFunction("t_cdf(-1, 0.5)", "df must be > 0");
->>>>>>> 7927d3f2
     }
 
     @Test
