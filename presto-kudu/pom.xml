<?xml version="1.0"?>
<project xmlns="http://maven.apache.org/POM/4.0.0" xmlns:xsi="http://www.w3.org/2001/XMLSchema-instance" xsi:schemaLocation="http://maven.apache.org/POM/4.0.0 http://maven.apache.org/xsd/maven-4.0.0.xsd">
    <modelVersion>4.0.0</modelVersion>
    <parent>
        <groupId>com.facebook.presto</groupId>
        <artifactId>presto-root</artifactId>
        <version>0.246-SNAPSHOT</version>
    </parent>

    <artifactId>presto-kudu</artifactId>
    <description>Presto - Kudu Connector</description>
    <packaging>presto-plugin</packaging>

    <properties>
        <air.main.basedir>${project.parent.basedir}</air.main.basedir>
        <kudu.version>1.12.0</kudu.version>
    </properties>

    <dependencies>
        <dependency>
            <groupId>org.apache.kudu</groupId>
            <artifactId>kudu-client</artifactId>
            <version>${kudu.version}</version>
            <exclusions>
                <exclusion>
<<<<<<< HEAD
                    <artifactId>slf4j-api</artifactId>
                    <groupId>org.slf4j</groupId>
=======
                    <groupId>org.slf4j</groupId>
                    <artifactId>slf4j-api</artifactId>
>>>>>>> 4d5afcee
                </exclusion>
            </exclusions>
        </dependency>

        <dependency>
            <groupId>com.facebook.presto.hadoop</groupId>
            <artifactId>hadoop-apache2</artifactId>
        </dependency>

        <dependency>
            <groupId>com.facebook.airlift</groupId>
            <artifactId>bootstrap</artifactId>
        </dependency>

        <dependency>
            <groupId>com.facebook.airlift</groupId>
            <artifactId>json</artifactId>
        </dependency>

        <dependency>
            <groupId>com.facebook.airlift</groupId>
            <artifactId>log</artifactId>
        </dependency>

        <dependency>
            <groupId>com.google.guava</groupId>
            <artifactId>guava</artifactId>
        </dependency>

        <dependency>
            <groupId>com.google.inject</groupId>
            <artifactId>guice</artifactId>
        </dependency>

        <dependency>
            <groupId>joda-time</groupId>
            <artifactId>joda-time</artifactId>
        </dependency>

        <dependency>
            <groupId>com.facebook.airlift</groupId>
            <artifactId>configuration</artifactId>
        </dependency>

        <dependency>
            <groupId>com.fasterxml.jackson.core</groupId>
            <artifactId>jackson-core</artifactId>
        </dependency>

        <dependency>
            <groupId>com.fasterxml.jackson.core</groupId>
            <artifactId>jackson-databind</artifactId>
        </dependency>

        <dependency>
            <groupId>javax.inject</groupId>
            <artifactId>javax.inject</artifactId>
        </dependency>

        <dependency>
            <groupId>javax.validation</groupId>
            <artifactId>validation-api</artifactId>
        </dependency>

        <!-- Presto SPI -->
        <dependency>
            <groupId>com.facebook.presto</groupId>
            <artifactId>presto-spi</artifactId>
            <scope>provided</scope>
        </dependency>

        <dependency>
            <groupId>com.facebook.presto</groupId>
            <artifactId>presto-common</artifactId>
            <scope>provided</scope>
        </dependency>

        <dependency>
            <groupId>com.facebook.drift</groupId>
            <artifactId>drift-api</artifactId>
            <scope>provided</scope>
        </dependency>

        <dependency>
            <groupId>io.airlift</groupId>
            <artifactId>slice</artifactId>
            <scope>provided</scope>
        </dependency>

        <dependency>
            <groupId>io.airlift</groupId>
            <artifactId>units</artifactId>
            <scope>provided</scope>
        </dependency>

        <dependency>
            <groupId>com.fasterxml.jackson.core</groupId>
            <artifactId>jackson-annotations</artifactId>
            <scope>provided</scope>
        </dependency>

        <!-- for testing -->
        <dependency>
            <groupId>com.facebook.presto</groupId>
            <artifactId>presto-main</artifactId>
            <scope>test</scope>
        </dependency>

        <dependency>
            <groupId>com.facebook.presto</groupId>
            <artifactId>presto-tests</artifactId>
            <scope>test</scope>
        </dependency>

        <dependency>
            <groupId>com.facebook.presto</groupId>
            <artifactId>presto-tpch</artifactId>
            <scope>test</scope>
        </dependency>

        <dependency>
            <groupId>io.airlift.tpch</groupId>
            <artifactId>tpch</artifactId>
            <scope>test</scope>
        </dependency>

        <dependency>
            <groupId>org.testng</groupId>
            <artifactId>testng</artifactId>
            <scope>test</scope>
        </dependency>

        <dependency>
            <groupId>com.facebook.airlift</groupId>
            <artifactId>testing</artifactId>
            <scope>test</scope>
        </dependency>
    </dependencies>

    <profiles>
        <profile>
            <id>default</id>
            <activation>
                <activeByDefault>true</activeByDefault>
            </activation>
            <build>
                <plugins>
                    <plugin>
                        <groupId>org.apache.maven.plugins</groupId>
                        <artifactId>maven-surefire-plugin</artifactId>
                        <configuration>
                            <excludes>
                                <exclude>**/TestKuduIntegration*.java</exclude>
                            </excludes>
                        </configuration>
                    </plugin>
                </plugins>
            </build>
        </profile>
        <profile>
            <id>integration</id>
            <build>
                <plugins>
                    <plugin>
                        <groupId>org.apache.maven.plugins</groupId>
                        <artifactId>maven-surefire-plugin</artifactId>
                    </plugin>
                </plugins>
            </build>
        </profile>
    </profiles>

    <build>
        <pluginManagement>
            <plugins>
                <!-- optional dependency of kudu-client needed only for javadoc build -->
                <plugin>
                    <groupId>org.apache.maven.plugins</groupId>
                    <artifactId>maven-javadoc-plugin</artifactId>
                    <configuration>
                        <additionalDependencies>
                            <additionalDependency>
                                <groupId>org.apache.yetus</groupId>
                                <artifactId>audience-annotations</artifactId>
                                <version>0.8.0</version>
                            </additionalDependency>
                        </additionalDependencies>
                    </configuration>
                </plugin>
            </plugins>
        </pluginManagement>
    </build>
</project><|MERGE_RESOLUTION|>--- conflicted
+++ resolved
@@ -23,13 +23,8 @@
             <version>${kudu.version}</version>
             <exclusions>
                 <exclusion>
-<<<<<<< HEAD
                     <artifactId>slf4j-api</artifactId>
                     <groupId>org.slf4j</groupId>
-=======
-                    <groupId>org.slf4j</groupId>
-                    <artifactId>slf4j-api</artifactId>
->>>>>>> 4d5afcee
                 </exclusion>
             </exclusions>
         </dependency>
