<?xml version="1.0" encoding="UTF-8"?>
<project xmlns="http://maven.apache.org/POM/4.0.0" xmlns:xsi="http://www.w3.org/2001/XMLSchema-instance" xsi:schemaLocation="http://maven.apache.org/POM/4.0.0 http://maven.apache.org/xsd/maven-4.0.0.xsd">
    <modelVersion>4.0.0</modelVersion>

    <parent>
        <groupId>io.airlift</groupId>
        <artifactId>airbase</artifactId>
        <version>79</version>
    </parent>

    <groupId>com.facebook.presto</groupId>
    <artifactId>presto-root</artifactId>
    <version>0.197-SNAPSHOT</version>
    <packaging>pom</packaging>

    <name>presto-root</name>
    <description>Presto</description>
    <url>https://github.com/facebook/presto</url>

    <inceptionYear>2012</inceptionYear>

    <licenses>
        <license>
            <name>Apache License 2.0</name>
            <url>http://www.apache.org/licenses/LICENSE-2.0</url>
            <distribution>repo</distribution>
        </license>
    </licenses>

    <scm>
        <connection>scm:git:git://github.com/facebook/presto.git</connection>
        <url>https://github.com/facebook/presto</url>
        <tag>0.187</tag>
    </scm>

    <properties>
        <air.main.basedir>${project.basedir}</air.main.basedir>

        <air.check.skip-spotbugs>true</air.check.skip-spotbugs>
        <air.check.skip-pmd>true</air.check.skip-pmd>
        <air.check.skip-jacoco>true</air.check.skip-jacoco>

        <air.java.version>1.8.0-60</air.java.version>
        <air.maven.version>3.3.9</air.maven.version>

        <dep.antlr.version>4.6</dep.antlr.version>
        <dep.airlift.version>0.163</dep.airlift.version>
        <dep.packaging.version>${dep.airlift.version}</dep.packaging.version>
        <dep.slice.version>0.32</dep.slice.version>
        <dep.aws-sdk.version>1.11.165</dep.aws-sdk.version>
        <dep.okhttp.version>3.9.0</dep.okhttp.version>
        <dep.jdbi3.version>3.0.0</dep.jdbi3.version>
        <dep.tempto.version>1.45</dep.tempto.version>
        <dep.testng.version>6.10</dep.testng.version>
        <dep.assertj-core.version>3.8.0</dep.assertj-core.version>
        <dep.nifty.version>0.15.1</dep.nifty.version>
        <dep.swift.version>0.15.6</dep.swift.version>

        <!-- use a fractional hour timezone offset for tests -->
        <air.test.timezone>Asia/Katmandu</air.test.timezone>
        <air.test.parallel>methods</air.test.parallel>
        <air.test.thread-count>2</air.test.thread-count>
        <air.test.jvmsize>2g</air.test.jvmsize>

        <air.javadoc.lint>-missing</air.javadoc.lint>
    </properties>

    <modules>
        <module>presto-atop</module>
        <module>presto-spi</module>
        <module>presto-array</module>
        <module>presto-jmx</module>
        <module>presto-record-decoder</module>
        <module>presto-kafka</module>
        <module>presto-redis</module>
        <module>presto-accumulo</module>
        <module>presto-cassandra</module>
        <module>presto-blackhole</module>
        <module>presto-memory</module>
        <module>presto-orc</module>
        <module>presto-rcfile</module>
        <module>presto-hive</module>
        <module>presto-hive-hadoop2</module>
        <module>presto-teradata-functions</module>
        <module>presto-example-http</module>
        <module>presto-local-file</module>
        <module>presto-tpch</module>
        <module>presto-tpcds</module>
        <module>presto-raptor</module>
        <module>presto-base-jdbc</module>
        <module>presto-mysql</module>
        <module>presto-postgresql</module>
        <module>presto-redshift</module>
        <module>presto-sqlserver</module>
        <module>presto-mongodb</module>
        <module>presto-client</module>
        <module>presto-parser</module>
        <module>presto-main</module>
        <module>presto-ml</module>
        <module>presto-geospatial</module>
        <module>presto-geospatial-toolkit</module>
        <module>presto-benchmark</module>
        <module>presto-tests</module>
        <module>presto-product-tests</module>
        <module>presto-jdbc</module>
        <module>presto-cli</module>
        <module>presto-benchmark-driver</module>
        <module>presto-server</module>
        <module>presto-server-rpm</module>
        <module>presto-docs</module>
        <module>presto-verifier</module>
        <module>presto-testing-server-launcher</module>
        <module>presto-plugin-toolkit</module>
        <module>presto-resource-group-managers</module>
        <module>presto-password-authenticators</module>
        <module>presto-benchto-benchmarks</module>
        <module>presto-thrift-connector-api</module>
        <module>presto-thrift-testing-server</module>
        <module>presto-thrift-connector</module>
        <module>presto-matching</module>
        <module>presto-memory-context</module>
    </modules>

    <dependencyManagement>
        <dependencies>
            <dependency>
                <groupId>com.facebook.presto</groupId>
                <artifactId>presto-spi</artifactId>
                <version>${project.version}</version>
            </dependency>

            <dependency>
                <groupId>com.facebook.presto</groupId>
                <artifactId>presto-spi</artifactId>
                <version>${project.version}</version>
                <type>test-jar</type>
            </dependency>

            <dependency>
                <groupId>com.facebook.presto</groupId>
                <artifactId>presto-resource-group-managers</artifactId>
                <version>${project.version}</version>
            </dependency>

            <dependency>
                <groupId>com.facebook.presto</groupId>
                <artifactId>presto-resource-group-managers</artifactId>
                <version>${project.version}</version>
                <type>test-jar</type>
            </dependency>

            <dependency>
                <groupId>com.facebook.presto</groupId>
                <artifactId>presto-password-authenticators</artifactId>
                <version>${project.version}</version>
            </dependency>

            <dependency>
                <groupId>com.facebook.presto</groupId>
                <artifactId>presto-array</artifactId>
                <version>${project.version}</version>
            </dependency>

            <dependency>
                <groupId>com.facebook.presto</groupId>
                <artifactId>presto-plugin-toolkit</artifactId>
                <version>${project.version}</version>
            </dependency>

            <dependency>
                <groupId>com.facebook.presto</groupId>
                <artifactId>presto-record-decoder</artifactId>
                <version>${project.version}</version>
            </dependency>

            <dependency>
                <groupId>com.facebook.presto</groupId>
                <artifactId>presto-orc</artifactId>
                <version>${project.version}</version>
            </dependency>

            <dependency>
                <groupId>com.facebook.presto</groupId>
                <artifactId>presto-rcfile</artifactId>
                <version>${project.version}</version>
            </dependency>

            <dependency>
                <groupId>com.facebook.presto</groupId>
                <artifactId>presto-hive</artifactId>
                <version>${project.version}</version>
            </dependency>

            <dependency>
                <groupId>com.facebook.presto</groupId>
                <artifactId>presto-hive-hadoop2</artifactId>
                <version>${project.version}</version>
            </dependency>

            <dependency>
                <groupId>com.facebook.presto</groupId>
                <artifactId>presto-example-http</artifactId>
                <version>${project.version}</version>
                <type>zip</type>
            </dependency>

            <dependency>
                <groupId>com.facebook.presto</groupId>
                <artifactId>presto-local-file</artifactId>
                <version>${project.version}</version>
            </dependency>

            <dependency>
                <groupId>com.facebook.presto</groupId>
                <artifactId>presto-hive</artifactId>
                <version>${project.version}</version>
                <type>test-jar</type>
            </dependency>

            <dependency>
                <groupId>com.teradata</groupId>
                <artifactId>re2j-td</artifactId>
                <version>1.4</version>
            </dependency>

            <dependency>
                <groupId>com.facebook.presto</groupId>
                <artifactId>presto-tpch</artifactId>
                <version>${project.version}</version>
            </dependency>

            <dependency>
                <groupId>com.facebook.presto</groupId>
                <artifactId>presto-blackhole</artifactId>
                <version>${project.version}</version>
            </dependency>

            <dependency>
                <groupId>com.facebook.presto</groupId>
                <artifactId>presto-memory</artifactId>
                <version>${project.version}</version>
            </dependency>

            <dependency>
                <groupId>com.facebook.presto</groupId>
                <artifactId>presto-base-jdbc</artifactId>
                <version>${project.version}</version>
            </dependency>

            <dependency>
                <groupId>com.facebook.presto</groupId>
                <artifactId>presto-mysql</artifactId>
                <version>${project.version}</version>
            </dependency>

            <dependency>
                <groupId>com.facebook.presto</groupId>
                <artifactId>presto-geospatial</artifactId>
                <version>${project.version}</version>
            </dependency>

            <dependency>
                <groupId>com.facebook.presto</groupId>
                <artifactId>presto-geospatial-toolkit</artifactId>
                <version>${project.version}</version>
            </dependency>

            <dependency>
                <groupId>com.facebook.presto</groupId>
                <artifactId>presto-raptor</artifactId>
                <version>${project.version}</version>
            </dependency>

            <dependency>
                <groupId>com.facebook.presto</groupId>
                <artifactId>presto-cli</artifactId>
                <version>${project.version}</version>
            </dependency>

            <dependency>
                <groupId>com.facebook.presto</groupId>
                <artifactId>presto-client</artifactId>
                <version>${project.version}</version>
            </dependency>

            <dependency>
                <groupId>com.facebook.presto</groupId>
                <artifactId>presto-parser</artifactId>
                <version>${project.version}</version>
            </dependency>

            <dependency>
                <groupId>com.facebook.presto</groupId>
                <artifactId>presto-parser</artifactId>
                <version>${project.version}</version>
                <type>test-jar</type>
            </dependency>

            <dependency>
                <groupId>com.facebook.presto</groupId>
                <artifactId>presto-main</artifactId>
                <version>${project.version}</version>
            </dependency>

            <dependency>
                <groupId>com.facebook.presto</groupId>
                <artifactId>presto-main</artifactId>
                <version>${project.version}</version>
                <type>test-jar</type>
            </dependency>

            <dependency>
                <groupId>com.facebook.presto</groupId>
                <artifactId>presto-matching</artifactId>
                <version>${project.version}</version>
            </dependency>

            <dependency>
                <groupId>com.facebook.presto</groupId>
                <artifactId>presto-memory-context</artifactId>
                <version>${project.version}</version>
            </dependency>

            <dependency>
                <groupId>com.facebook.presto</groupId>
                <artifactId>presto-jdbc</artifactId>
                <version>${project.version}</version>
            </dependency>

            <dependency>
                <groupId>com.facebook.presto</groupId>
                <artifactId>presto-server</artifactId>
                <version>${project.version}</version>
            </dependency>

            <dependency>
                <groupId>com.facebook.presto</groupId>
                <artifactId>presto-server-rpm</artifactId>
                <version>${project.version}</version>
            </dependency>

            <dependency>
                <groupId>com.facebook.presto</groupId>
                <artifactId>presto-tests</artifactId>
                <version>${project.version}</version>
            </dependency>

            <dependency>
                <groupId>com.facebook.presto</groupId>
                <artifactId>presto-benchmark</artifactId>
                <version>${project.version}</version>
            </dependency>

            <dependency>
                <groupId>com.facebook.presto</groupId>
                <artifactId>presto-product-tests</artifactId>
                <version>${project.version}</version>
            </dependency>

            <dependency>
                <groupId>com.facebook.presto</groupId>
                <artifactId>presto-sqlserver</artifactId>
                <version>${project.version}</version>
            </dependency>

            <dependency>
                <groupId>com.facebook.presto.hadoop</groupId>
                <artifactId>hadoop-apache2</artifactId>
                <version>2.7.4-1</version>
            </dependency>

            <dependency>
                <groupId>com.facebook.presto.hive</groupId>
                <artifactId>hive-apache</artifactId>
                <version>1.2.0-2</version>
            </dependency>

            <dependency>
                <groupId>com.facebook.presto.orc</groupId>
                <artifactId>orc-protobuf</artifactId>
                <version>6</version>
            </dependency>

            <dependency>
                <groupId>com.facebook.presto</groupId>
                <artifactId>presto-thrift-connector-api</artifactId>
                <version>${project.version}</version>
            </dependency>

            <dependency>
                <groupId>com.facebook.presto</groupId>
                <artifactId>presto-thrift-connector-api</artifactId>
                <version>${project.version}</version>
                <type>test-jar</type>
            </dependency>

            <dependency>
                <groupId>com.facebook.presto</groupId>
                <artifactId>presto-thrift-testing-server</artifactId>
                <version>${project.version}</version>
            </dependency>

            <dependency>
                <groupId>com.facebook.presto</groupId>
                <artifactId>presto-thrift-connector</artifactId>
                <version>${project.version}</version>
                <type>zip</type>
            </dependency>

            <dependency>
                <groupId>com.facebook.hive</groupId>
                <artifactId>hive-dwrf</artifactId>
                <version>0.8.2</version>
            </dependency>

            <dependency>
                <groupId>io.airlift</groupId>
                <artifactId>aircompressor</artifactId>
                <version>0.9</version>
            </dependency>

            <dependency>
                <groupId>io.airlift</groupId>
                <artifactId>log</artifactId>
                <version>${dep.airlift.version}</version>
            </dependency>

            <dependency>
                <groupId>io.airlift</groupId>
                <artifactId>log-manager</artifactId>
                <version>${dep.airlift.version}</version>
            </dependency>

            <dependency>
                <groupId>io.airlift</groupId>
                <artifactId>json</artifactId>
                <version>${dep.airlift.version}</version>
            </dependency>

            <dependency>
                <groupId>io.airlift</groupId>
                <artifactId>security</artifactId>
                <version>${dep.airlift.version}</version>
            </dependency>

            <dependency>
                <groupId>io.airlift</groupId>
                <artifactId>units</artifactId>
                <version>1.0</version>
            </dependency>

            <dependency>
                <groupId>io.airlift</groupId>
                <artifactId>concurrent</artifactId>
                <version>${dep.airlift.version}</version>
            </dependency>

            <dependency>
                <groupId>io.airlift</groupId>
                <artifactId>configuration</artifactId>
                <version>${dep.airlift.version}</version>
            </dependency>

            <dependency>
                <groupId>io.airlift</groupId>
                <artifactId>discovery</artifactId>
                <version>${dep.airlift.version}</version>
            </dependency>

            <dependency>
                <groupId>io.airlift</groupId>
                <artifactId>testing</artifactId>
                <version>${dep.airlift.version}</version>
            </dependency>

            <dependency>
                <groupId>io.airlift</groupId>
                <artifactId>node</artifactId>
                <version>${dep.airlift.version}</version>
            </dependency>

            <dependency>
                <groupId>io.airlift</groupId>
                <artifactId>bootstrap</artifactId>
                <version>${dep.airlift.version}</version>
            </dependency>

            <dependency>
                <groupId>io.airlift</groupId>
                <artifactId>event</artifactId>
                <version>${dep.airlift.version}</version>
            </dependency>

            <dependency>
                <groupId>io.airlift</groupId>
                <artifactId>http-server</artifactId>
                <version>${dep.airlift.version}</version>
            </dependency>

            <dependency>
                <groupId>io.airlift</groupId>
                <artifactId>jaxrs</artifactId>
                <version>${dep.airlift.version}</version>
            </dependency>

            <dependency>
                <groupId>io.airlift</groupId>
                <artifactId>jaxrs-testing</artifactId>
                <version>${dep.airlift.version}</version>
            </dependency>

            <dependency>
                <groupId>io.airlift</groupId>
                <artifactId>jmx</artifactId>
                <version>${dep.airlift.version}</version>
            </dependency>

            <dependency>
                <groupId>io.airlift</groupId>
                <artifactId>trace-token</artifactId>
                <version>${dep.airlift.version}</version>
            </dependency>

            <dependency>
                <groupId>io.airlift</groupId>
                <artifactId>dbpool</artifactId>
                <version>${dep.airlift.version}</version>
            </dependency>

            <dependency>
                <groupId>io.airlift</groupId>
                <artifactId>jmx-http</artifactId>
                <version>${dep.airlift.version}</version>
            </dependency>

            <dependency>
                <groupId>io.airlift</groupId>
                <artifactId>http-client</artifactId>
                <version>${dep.airlift.version}</version>
            </dependency>

            <dependency>
                <groupId>io.airlift</groupId>
                <artifactId>stats</artifactId>
                <version>${dep.airlift.version}</version>
            </dependency>

            <dependency>
                <groupId>io.airlift</groupId>
                <artifactId>bytecode</artifactId>
                <version>1.0</version>
            </dependency>

            <dependency>
                <groupId>io.airlift</groupId>
                <artifactId>joni</artifactId>
                <version>2.1.5.1</version>
            </dependency>

            <dependency>
                <groupId>io.airlift.tpch</groupId>
                <artifactId>tpch</artifactId>
                <version>0.9</version>
            </dependency>

            <dependency>
                <groupId>com.teradata.tpcds</groupId>
                <artifactId>tpcds</artifactId>
                <version>1.2</version>
                <exclusions>
                    <exclusion>
                        <groupId>com.google.code.findbugs</groupId>
                        <artifactId>annotations</artifactId>
                    </exclusion>
                </exclusions>
            </dependency>

            <dependency>
                <groupId>org.ow2.asm</groupId>
                <artifactId>asm</artifactId>
                <version>6.0</version>
            </dependency>

            <dependency>
                <groupId>com.h2database</groupId>
                <artifactId>h2</artifactId>
                <version>1.4.196</version>
            </dependency>

            <dependency>
                <groupId>org.sonatype.aether</groupId>
                <artifactId>aether-api</artifactId>
                <version>1.13.1</version>
            </dependency>

            <dependency>
                <groupId>io.airlift.resolver</groupId>
                <artifactId>resolver</artifactId>
                <version>1.4</version>
            </dependency>

            <dependency>
                <groupId>io.airlift</groupId>
                <artifactId>airline</artifactId>
                <version>0.8</version>
            </dependency>

            <dependency>
                <groupId>org.iq80.snappy</groupId>
                <artifactId>snappy</artifactId>
                <version>0.3</version>
            </dependency>

            <dependency>
                <groupId>org.openjdk.jol</groupId>
                <artifactId>jol-core</artifactId>
                <version>0.2</version>
            </dependency>

            <dependency>
                <groupId>org.jetbrains</groupId>
                <artifactId>annotations</artifactId>
                <version>13.0</version>
            </dependency>

            <dependency>
                <groupId>it.unimi.dsi</groupId>
                <artifactId>fastutil</artifactId>
                <version>6.5.9</version>
            </dependency>

            <dependency>
                <groupId>com.facebook.thirdparty</groupId>
                <artifactId>libsvm</artifactId>
                <version>3.18.1</version>
            </dependency>

            <dependency>
                <groupId>mysql</groupId>
                <artifactId>mysql-connector-java</artifactId>
                <version>5.1.44</version>
            </dependency>

            <dependency>
                <groupId>org.postgresql</groupId>
                <artifactId>postgresql</artifactId>
                <version>42.1.4</version>
            </dependency>

            <dependency>
                <groupId>org.pcollections</groupId>
                <artifactId>pcollections</artifactId>
                <version>2.1.2</version>
            </dependency>

            <dependency>
                <groupId>org.antlr</groupId>
                <artifactId>antlr4-runtime</artifactId>
                <version>${dep.antlr.version}</version>
            </dependency>

            <dependency>
                <groupId>com.microsoft.sqlserver</groupId>
                <artifactId>mssql-jdbc</artifactId>
                <version>6.1.0.jre8</version>
                <exclusions>
                    <exclusion>
                        <groupId>net.jcip</groupId>
                        <artifactId>jcip-annotations</artifactId>
                    </exclusion>
                    <exclusion>
                        <groupId>commons-logging</groupId>
                        <artifactId>commons-logging</artifactId>
                    </exclusion>
                    <exclusion>
                        <groupId>com.sun.jersey</groupId>
                        <artifactId>jersey-core</artifactId>
                    </exclusion>
                </exclusions>
            </dependency>

            <dependency>
                <groupId>jline</groupId>
                <artifactId>jline</artifactId>
                <version>2.13</version>
                <exclusions>
                    <exclusion>
                        <groupId>org.fusesource.jansi</groupId>
                        <artifactId>jansi</artifactId>
                    </exclusion>
                </exclusions>
            </dependency>

            <dependency>
                <groupId>org.jdbi</groupId>
                <artifactId>jdbi</artifactId>
                <version>2.78</version>
            </dependency>

            <dependency>
                <groupId>org.jdbi</groupId>
                <artifactId>jdbi3-core</artifactId>
                <version>${dep.jdbi3.version}</version>
            </dependency>

            <dependency>
                <groupId>org.jdbi</groupId>
                <artifactId>jdbi3-sqlobject</artifactId>
                <version>${dep.jdbi3.version}</version>
            </dependency>

            <dependency>
                <groupId>com.squareup.okhttp3</groupId>
                <artifactId>okhttp</artifactId>
                <version>${dep.okhttp.version}</version>
            </dependency>

            <dependency>
                <groupId>com.squareup.okhttp3</groupId>
                <artifactId>okhttp-urlconnection</artifactId>
                <version>${dep.okhttp.version}</version>
            </dependency>

            <dependency>
                <groupId>com.squareup.okhttp3</groupId>
                <artifactId>mockwebserver</artifactId>
                <version>${dep.okhttp.version}</version>
            </dependency>

            <dependency>
                <groupId>com.facebook.swift</groupId>
                <artifactId>swift-annotations</artifactId>
                <version>${dep.swift.version}</version>
            </dependency>

            <dependency>
                <groupId>com.facebook.swift</groupId>
                <artifactId>swift-codec</artifactId>
                <version>${dep.swift.version}</version>
                <exclusions>
                    <exclusion>
                        <groupId>com.google.code.findbugs</groupId>
                        <artifactId>annotations</artifactId>
                    </exclusion>
                </exclusions>
            </dependency>

            <dependency>
                <groupId>com.facebook.swift</groupId>
                <artifactId>swift-service</artifactId>
                <version>${dep.swift.version}</version>
                <exclusions>
                    <exclusion>
                        <groupId>com.google.code.findbugs</groupId>
                        <artifactId>annotations</artifactId>
                    </exclusion>
                </exclusions>
            </dependency>

            <dependency>
                <groupId>com.facebook.swift</groupId>
                <artifactId>swift-javadoc</artifactId>
                <version>${dep.swift.version}</version>
            </dependency>

            <dependency>
                <groupId>com.facebook.nifty</groupId>
                <artifactId>nifty-core</artifactId>
                <version>${dep.nifty.version}</version>
                <exclusions>
                    <exclusion>
                        <groupId>com.google.code.findbugs</groupId>
                        <artifactId>annotations</artifactId>
                    </exclusion>
                </exclusions>
            </dependency>

            <dependency>
                <groupId>com.facebook.nifty</groupId>
                <artifactId>nifty-client</artifactId>
                <version>${dep.nifty.version}</version>
                <exclusions>
                    <exclusion>
                        <groupId>com.google.code.findbugs</groupId>
                        <artifactId>annotations</artifactId>
                    </exclusion>
                </exclusions>
            </dependency>

            <dependency>
                <groupId>org.apache.thrift</groupId>
                <artifactId>libthrift</artifactId>
                <version>0.9.1</version>
                <exclusions>
                    <exclusion>
                        <groupId>org.apache.commons</groupId>
                        <artifactId>commons-lang3</artifactId>
                    </exclusion>
                    <exclusion>
                        <groupId>org.apache.httpcomponents</groupId>
                        <artifactId>httpcore</artifactId>
                    </exclusion>
                    <exclusion>
                        <groupId>org.apache.httpcomponents</groupId>
                        <artifactId>httpclient</artifactId>
                    </exclusion>
                </exclusions>
            </dependency>

            <dependency>
                <groupId>net.sf.opencsv</groupId>
                <artifactId>opencsv</artifactId>
                <version>2.3</version>
            </dependency>

            <dependency>
                <groupId>org.apache.commons</groupId>
                <artifactId>commons-math3</artifactId>
                <version>3.6.1</version>
            </dependency>

            <dependency>
                <groupId>commons-codec</groupId>
                <artifactId>commons-codec</artifactId>
                <version>1.10</version>
            </dependency>

            <dependency>
                <groupId>io.netty</groupId>
                <artifactId>netty</artifactId>
                <version>3.10.6.Final</version>
            </dependency>

            <dependency>
                <groupId>io.airlift.discovery</groupId>
                <artifactId>discovery-server</artifactId>
                <version>1.29</version>
            </dependency>

            <dependency>
                <groupId>com.amazonaws</groupId>
                <artifactId>aws-java-sdk-core</artifactId>
                <version>${dep.aws-sdk.version}</version>
                <exclusions>
                    <exclusion>
                        <groupId>commons-logging</groupId>
                        <artifactId>commons-logging</artifactId>
                    </exclusion>
                </exclusions>
            </dependency>

            <dependency>
                <groupId>com.amazonaws</groupId>
                <artifactId>aws-java-sdk-s3</artifactId>
                <version>${dep.aws-sdk.version}</version>
                <exclusions>
                    <exclusion>
                        <groupId>commons-logging</groupId>
                        <artifactId>commons-logging</artifactId>
                    </exclusion>
                </exclusions>
            </dependency>

            <dependency>
                <groupId>io.airlift</groupId>
                <artifactId>testing-mysql-server</artifactId>
                <version>5.7.19-3</version>
            </dependency>

            <dependency>
                <groupId>io.airlift</groupId>
                <artifactId>testing-postgresql-server</artifactId>
                <version>9.6.3-3</version>
            </dependency>

            <dependency>
                <groupId>org.apache.kafka</groupId>
                <artifactId>kafka_2.10</artifactId>
                <version>0.10.2.1</version>
                <exclusions>
                    <exclusion>
                        <groupId>log4j</groupId>
                        <artifactId>log4j</artifactId>
                    </exclusion>
                    <exclusion>
                        <groupId>org.slf4j</groupId>
                        <artifactId>slf4j-log4j12</artifactId>
                    </exclusion>
                </exclusions>
            </dependency>

            <dependency>
                <groupId>org.apache.kafka</groupId>
                <artifactId>kafka-clients</artifactId>
                <version>0.10.2.1</version>
            </dependency>

            <dependency>
                <groupId>org.xerial.snappy</groupId>
                <artifactId>snappy-java</artifactId>
                <version>1.1.2.6</version>
            </dependency>

            <dependency>
                <groupId>org.apache.zookeeper</groupId>
                <artifactId>zookeeper</artifactId>
                <version>3.4.9</version>
                <exclusions>
                    <exclusion>
                        <artifactId>jline</artifactId>
                        <groupId>jline</groupId>
                    </exclusion>
                    <exclusion>
                        <artifactId>log4j</artifactId>
                        <groupId>log4j</groupId>
                    </exclusion>
                    <exclusion>
                        <groupId>org.slf4j</groupId>
                        <artifactId>slf4j-log4j12</artifactId>
                    </exclusion>
                </exclusions>
            </dependency>

            <dependency>
                <groupId>com.101tec</groupId>
                <artifactId>zkclient</artifactId>
                <version>0.10</version>
                <exclusions>
                    <exclusion>
                        <artifactId>log4j</artifactId>
                        <groupId>log4j</groupId>
                    </exclusion>
                    <exclusion>
                        <groupId>org.slf4j</groupId>
                        <artifactId>slf4j-log4j12</artifactId>
                    </exclusion>
                </exclusions>
            </dependency>

            <dependency>
                <groupId>org.jgrapht</groupId>
                <artifactId>jgrapht-core</artifactId>
                <version>0.9.0</version>
            </dependency>

            <dependency>
                <groupId>redis.clients</groupId>
                <artifactId>jedis</artifactId>
                <version>2.6.2</version>
            </dependency>

            <dependency>
                <groupId>com.orange.redis-embedded</groupId>
                <artifactId>embedded-redis</artifactId>
                <version>0.6</version>
            </dependency>

            <dependency>
                <groupId>io.prestodb.tempto</groupId>
                <artifactId>tempto-core</artifactId>
                <version>${dep.tempto.version}</version>
                <exclusions>
                    <exclusion>
                        <groupId>com.datastax.cassandra</groupId>
                        <artifactId>cassandra-driver-core</artifactId>
                    </exclusion>
                    <exclusion>
                        <groupId>com.google.code.findbugs</groupId>
                        <artifactId>annotations</artifactId>
                    </exclusion>
                </exclusions>
            </dependency>

            <dependency>
                <groupId>io.prestodb.tempto</groupId>
                <artifactId>tempto-ldap</artifactId>
                <version>${dep.tempto.version}</version>
                <exclusions>
                    <exclusion>
                        <groupId>com.datastax.cassandra</groupId>
                        <artifactId>cassandra-driver-core</artifactId>
                    </exclusion>
                </exclusions>
            </dependency>

            <dependency>
                <groupId>io.prestodb.tempto</groupId>
                <artifactId>tempto-runner</artifactId>
                <version>${dep.tempto.version}</version>
                <exclusions>
                    <exclusion>
                        <groupId>com.datastax.cassandra</groupId>
                        <artifactId>cassandra-driver-core</artifactId>
                    </exclusion>
                </exclusions>
            </dependency>

            <dependency>
                <groupId>com.facebook.presto.hive</groupId>
                <artifactId>hive-apache-jdbc</artifactId>
                <version>0.13.1-5</version>
            </dependency>

            <dependency>
                <groupId>dnsjava</groupId>
                <artifactId>dnsjava</artifactId>
                <version>2.1.7</version>
            </dependency>

            <dependency>
                <groupId>com.esri.geometry</groupId>
                <artifactId>esri-geometry-api</artifactId>
                <version>1.2.1</version>
                <exclusions>
                    <exclusion>
                        <groupId>org.codehaus.jackson</groupId>
                        <artifactId>jackson-core-asl</artifactId>
                    </exclusion>
                </exclusions>
            </dependency>

            <dependency>
                <groupId>org.apache.lucene</groupId>
                <artifactId>lucene-analyzers-common</artifactId>
                <version>7.2.1</version>
                <exclusions>
                    <exclusion>
                        <groupId>org.apache.lucene</groupId>
                        <artifactId>lucene-core</artifactId>
                    </exclusion>
                </exclusions>
            </dependency>

            <dependency>
                <groupId>org.anarres.lzo</groupId>
                <artifactId>lzo-hadoop</artifactId>
                <version>1.0.5</version>
                <exclusions>
                    <exclusion>
                        <groupId>org.apache.hadoop</groupId>
                        <artifactId>hadoop-core</artifactId>
                    </exclusion>
                    <exclusion>
                        <groupId>com.google.code.findbugs</groupId>
                        <artifactId>annotations</artifactId>
                    </exclusion>
                    <exclusion>
                        <groupId>commons-logging</groupId>
                        <artifactId>commons-logging</artifactId>
                    </exclusion>
                </exclusions>
            </dependency>

            <dependency>
                <groupId>com.facebook.presto.cassandra</groupId>
                <artifactId>cassandra-server</artifactId>
                <version>2.1.16-1</version>
                <exclusions>
                    <exclusion>
                        <groupId>io.netty</groupId>
                        <artifactId>netty-all</artifactId>
                    </exclusion>
                </exclusions>
            </dependency>

            <dependency>
                <groupId>com.facebook.presto.cassandra</groupId>
                <artifactId>cassandra-driver</artifactId>
                <version>3.1.4-1</version>
            </dependency>

<<<<<<< HEAD
            <dependency>
                <groupId>org.slf4j</groupId>
                <artifactId>slf4j-api</artifactId>
                <version>1.7.21</version>
=======
            <!-- force newer version to be used for dependencies -->
            <dependency>
                <groupId>org.javassist</groupId>
                <artifactId>javassist</artifactId>
                <version>3.22.0-GA</version>
>>>>>>> ea7a342f
            </dependency>
        </dependencies>
    </dependencyManagement>

    <build>
        <pluginManagement>
            <plugins>
                <plugin>
                    <groupId>org.antlr</groupId>
                    <artifactId>antlr4-maven-plugin</artifactId>
                    <version>${dep.antlr.version}</version>
                    <executions>
                        <execution>
                            <goals>
                                <goal>antlr4</goal>
                            </goals>
                        </execution>
                    </executions>
                    <configuration>
                        <visitor>true</visitor>
                    </configuration>
                </plugin>

                <plugin>
                    <groupId>org.apache.maven.plugins</groupId>
                    <artifactId>maven-shade-plugin</artifactId>
                    <version>2.4.3</version>
                </plugin>

                <plugin>
                    <groupId>org.skife.maven</groupId>
                    <artifactId>really-executable-jar-maven-plugin</artifactId>
                    <version>1.0.5</version>
                </plugin>

                <plugin>
                    <groupId>org.apache.maven.plugins</groupId>
                    <artifactId>maven-antrun-plugin</artifactId>
                    <version>1.8</version>
                </plugin>

                <plugin>
                    <groupId>org.codehaus.mojo</groupId>
                    <artifactId>exec-maven-plugin</artifactId>
                    <version>1.6.0</version>
                </plugin>

                <plugin>
                    <groupId>io.airlift.maven.plugins</groupId>
                    <artifactId>sphinx-maven-plugin</artifactId>
                    <version>2.0</version>
                </plugin>

                <plugin>
                    <groupId>org.gaul</groupId>
                    <artifactId>modernizer-maven-plugin</artifactId>
                    <configuration>
                        <violationsFiles>
                            <violationsFile>${air.main.basedir}/src/modernizer/violations.xml</violationsFile>
                        </violationsFiles>
                        <exclusionPatterns>
                            <exclusionPattern>org/joda/time/.*</exclusionPattern>
                        </exclusionPatterns>
                    </configuration>
                </plugin>

                <plugin>
                    <groupId>com.ning.maven.plugins</groupId>
                    <artifactId>maven-dependency-versions-check-plugin</artifactId>
                    <configuration>
                        <exceptions>
                            <exception>
                                <groupId>com.google.inject</groupId>
                                <artifactId>guice</artifactId>
                                <expectedVersion>4.0-beta5</expectedVersion>
                                <resolvedVersion>4.0</resolvedVersion>
                            </exception>
                            <exception>
                                <groupId>com.google.inject.extensions</groupId>
                                <artifactId>guice-multibindings</artifactId>
                                <expectedVersion>4.0-beta5</expectedVersion>
                                <resolvedVersion>4.0</resolvedVersion>
                            </exception>
                            <exception>
                                <groupId>org.javassist</groupId>
                                <artifactId>javassist</artifactId>
                                <expectedVersion>3.22.0-CR2</expectedVersion>
                                <resolvedVersion>3.22.0-GA</resolvedVersion>
                            </exception>
                        </exceptions>
                    </configuration>
                </plugin>

                <plugin>
                    <groupId>org.apache.maven.plugins</groupId>
                    <artifactId>maven-release-plugin</artifactId>
                    <configuration>
                        <preparationGoals>clean verify -DskipTests</preparationGoals>
                    </configuration>
                </plugin>
            </plugins>
        </pluginManagement>

        <plugins>
            <plugin>
                <groupId>com.facebook.presto</groupId>
                <artifactId>presto-maven-plugin</artifactId>
                <version>0.3</version>
                <extensions>true</extensions>
            </plugin>

            <plugin>
                <groupId>io.takari.maven.plugins</groupId>
                <artifactId>provisio-maven-plugin</artifactId>
                <version>0.1.40</version>
                <extensions>true</extensions>
            </plugin>

            <plugin>
                <groupId>org.apache.maven.plugins</groupId>
                <artifactId>maven-compiler-plugin</artifactId>
                <configuration combine.children="append">
                    <fork>false</fork>
                </configuration>
            </plugin>
        </plugins>
    </build>
</project><|MERGE_RESOLUTION|>--- conflicted
+++ resolved
@@ -1069,18 +1069,17 @@
                 <version>3.1.4-1</version>
             </dependency>
 
-<<<<<<< HEAD
-            <dependency>
-                <groupId>org.slf4j</groupId>
-                <artifactId>slf4j-api</artifactId>
-                <version>1.7.21</version>
-=======
             <!-- force newer version to be used for dependencies -->
             <dependency>
                 <groupId>org.javassist</groupId>
                 <artifactId>javassist</artifactId>
                 <version>3.22.0-GA</version>
->>>>>>> ea7a342f
+            </dependency>
+
+            <dependency>
+                <groupId>org.slf4j</groupId>
+                <artifactId>slf4j-api</artifactId>
+                <version>1.7.25</version>
             </dependency>
         </dependencies>
     </dependencyManagement>
