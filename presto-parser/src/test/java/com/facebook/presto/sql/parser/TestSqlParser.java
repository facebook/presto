--- conflicted
+++ resolved
@@ -39,6 +39,7 @@
 import com.facebook.presto.sql.tree.JoinCriteria;
 import com.facebook.presto.sql.tree.LogicalBinaryExpression;
 import com.facebook.presto.sql.tree.LongLiteral;
+import com.facebook.presto.sql.tree.NegativeExpression;
 import com.facebook.presto.sql.tree.Node;
 import com.facebook.presto.sql.tree.NotExpression;
 import com.facebook.presto.sql.tree.NullLiteral;
@@ -66,7 +67,6 @@
 import com.facebook.presto.sql.tree.WithQuery;
 import com.google.common.base.Joiner;
 import com.google.common.collect.ImmutableList;
-
 import org.testng.annotations.Test;
 
 import java.util.Optional;
@@ -220,9 +220,6 @@
         assertCast("boolean array  array ARRAY", "ARRAY<ARRAY<ARRAY<boolean>>>");
         assertCast("boolean ARRAY ARRAY ARRAY", "ARRAY<ARRAY<ARRAY<boolean>>>");
         assertCast("ARRAY<boolean> ARRAY ARRAY", "ARRAY<ARRAY<ARRAY<boolean>>>");
-
-        assertCast("varchar(100)", "VARCHAR(100)");
-        assertCast("decimal(100, 2)", "DECIMAL(100,2)");
     }
 
     @Test
@@ -241,20 +238,6 @@
         assertExpression("+ + +9", positive(positive(positive(new LongLiteral("9")))));
         assertExpression("+ + + 9", positive(positive(positive(new LongLiteral("9")))));
 
-<<<<<<< HEAD
-    @Test
-    public void testVeroPass()
-            throws Exception
-    {
-        assertExpression("pass(ñññññññ)", new StringLiteral("pass(sum(1 + sum(col1))=2"));
-    }
-
-    @Test
-    public void testNegativeSign()
-    {
-        Expression expression = new LongLiteral("9");
-        assertExpression("9", expression);
-=======
         assertExpression("-9", negative(new LongLiteral("9")));
         assertExpression("- 9", negative(new LongLiteral("9")));
 
@@ -263,7 +246,6 @@
 
         assertExpression("+ - + 9", positive(negative(positive(new LongLiteral("9")))));
         assertExpression("+-+9", positive(negative(positive(new LongLiteral("9")))));
->>>>>>> ce43e89f
 
         assertExpression("- -9", negative(negative(new LongLiteral("9"))));
         assertExpression("- - 9", negative(negative(new LongLiteral("9"))));
@@ -276,6 +258,13 @@
 
         assertExpression("- - -9", negative(negative(negative(new LongLiteral("9")))));
         assertExpression("- - - 9", negative(negative(negative(new LongLiteral("9")))));
+    }
+
+    @Test
+    public void testVeroPass()
+            throws Exception
+    {
+        assertExpression("pass(ñññññññ)", new StringLiteral("pass(sum(1 + sum(col1))=2"));
     }
 
     @Test
@@ -410,12 +399,7 @@
         SQL_PARSER.createExpression("1 + 1 x");
     }
 
-<<<<<<< HEAD
-    /*
-    @Test(expectedExceptions = ParsingException.class, expectedExceptionsMessageRegExp = "line 1:1: no viable alternative at character '@'")
-=======
     @Test(expectedExceptions = ParsingException.class, expectedExceptionsMessageRegExp = "line 1:1: no viable alternative at input '@'")
->>>>>>> ce43e89f
     public void testTokenizeErrorStartOfLine()
     {
         SQL_PARSER.createStatement("@select");
