/*
 * Licensed under the Apache License, Version 2.0 (the "License");
 * you may not use this file except in compliance with the License.
 * You may obtain a copy of the License at
 *
 *     http://www.apache.org/licenses/LICENSE-2.0
 *
 * Unless required by applicable law or agreed to in writing, software
 * distributed under the License is distributed on an "AS IS" BASIS,
 * WITHOUT WARRANTIES OR CONDITIONS OF ANY KIND, either express or implied.
 * See the License for the specific language governing permissions and
 * limitations under the License.
 */

grammar SqlBase;

tokens {
    DELIMITER
}

singleStatement
    : statement EOF
    ;

singleExpression
    : expression EOF
    ;

statement
    : query                                                            #statementDefault
    | USE schema=identifier                                            #use
    | USE catalog=identifier '.' schema=identifier                     #use
    | CREATE SCHEMA (IF NOT EXISTS)? qualifiedName
        (WITH tableProperties)?                                        #createSchema
    | DROP SCHEMA (IF EXISTS)? qualifiedName (CASCADE | RESTRICT)?     #dropSchema
    | ALTER SCHEMA qualifiedName RENAME TO identifier                  #renameSchema
    | CREATE TABLE (IF NOT EXISTS)? qualifiedName
        (COMMENT string)?
        (WITH tableProperties)? AS (query | '('query')')
        (WITH (NO)? DATA)?                                             #createTableAsSelect
    | CREATE TABLE (IF NOT EXISTS)? qualifiedName
        '(' tableElement (',' tableElement)* ')'
         (COMMENT string)?
         (WITH tableProperties)?                                       #createTable
    | DROP TABLE (IF EXISTS)? qualifiedName                            #dropTable
    | INSERT INTO qualifiedName columnAliases? query                   #insertInto
    | DELETE FROM qualifiedName (WHERE booleanExpression)?             #delete
    | ALTER TABLE from=qualifiedName RENAME TO to=qualifiedName        #renameTable
    | ALTER TABLE tableName=qualifiedName
        RENAME COLUMN from=identifier TO to=identifier                 #renameColumn
    | ALTER TABLE tableName=qualifiedName
        DROP COLUMN column=qualifiedName                               #dropColumn
    | ALTER TABLE tableName=qualifiedName
        ADD COLUMN column=columnDefinition                             #addColumn
    | CREATE (OR REPLACE)? VIEW qualifiedName AS query                 #createView
    | DROP VIEW (IF EXISTS)? qualifiedName                             #dropView
    | CALL qualifiedName '(' (callArgument (',' callArgument)*)? ')'   #call
    | GRANT
        (privilege (',' privilege)* | ALL PRIVILEGES)
        ON TABLE? qualifiedName TO grantee=identifier
        (WITH GRANT OPTION)?                                           #grant
    | REVOKE
        (GRANT OPTION FOR)?
        (privilege (',' privilege)* | ALL PRIVILEGES)
        ON TABLE? qualifiedName FROM grantee=identifier                #revoke
    | SHOW GRANTS
        (ON TABLE? qualifiedName)?                                     #showGrants
    | EXPLAIN ANALYZE? VERBOSE?
        ('(' explainOption (',' explainOption)* ')')? statement        #explain
    | SHOW CREATE TABLE qualifiedName                                  #showCreateTable
    | SHOW CREATE VIEW qualifiedName                                   #showCreateView
    | SHOW TABLES ((FROM | IN) qualifiedName)? (LIKE pattern=string)?  #showTables
    | SHOW SCHEMAS ((FROM | IN) identifier)? (LIKE pattern=string)?    #showSchemas
    | SHOW CATALOGS (LIKE pattern=string)?                             #showCatalogs
    | SHOW COLUMNS (FROM | IN) qualifiedName                           #showColumns
    | SHOW STATS (FOR | ON) qualifiedName                              #showStats
    | SHOW STATS FOR '(' querySpecification ')'                        #showStatsForQuery
    | DESCRIBE qualifiedName                                           #showColumns
    | DESC qualifiedName                                               #showColumns
    | SHOW FUNCTIONS                                                   #showFunctions
    | SHOW SESSION                                                     #showSession
    | SET SESSION qualifiedName EQ expression                          #setSession
    | RESET SESSION qualifiedName                                      #resetSession
    | START TRANSACTION (transactionMode (',' transactionMode)*)?      #startTransaction
    | COMMIT WORK?                                                     #commit
    | ROLLBACK WORK?                                                   #rollback
    | SHOW PARTITIONS (FROM | IN) qualifiedName
        (WHERE booleanExpression)?
        (ORDER BY sortItem (',' sortItem)*)?
        (LIMIT limit=(INTEGER_VALUE | ALL))?                           #showPartitions
    | PREPARE identifier FROM statement                                #prepare
    | DEALLOCATE PREPARE identifier                                    #deallocate
    | EXECUTE identifier (USING expression (',' expression)*)?         #execute
    | DESCRIBE INPUT identifier                                        #describeInput
    | DESCRIBE OUTPUT identifier                                       #describeOutput
    ;

query
    :  with? queryNoWith
    ;

with
    : WITH RECURSIVE? namedQuery (',' namedQuery)*
    ;

tableElement
    : columnDefinition
    | likeClause
    ;

columnDefinition
    : identifier type (COMMENT string)?
    ;

likeClause
    : LIKE qualifiedName (optionType=(INCLUDING | EXCLUDING) PROPERTIES)?
    ;

tableProperties
    : '(' tableProperty (',' tableProperty)* ')'
    ;

tableProperty
    : identifier EQ expression
    ;

queryNoWith:
      queryTerm
      (ORDER BY sortItem (',' sortItem)*)?
      (LIMIT limit=(INTEGER_VALUE | ALL))?
    ;

queryTerm
    : queryPrimary                                                             #queryTermDefault
    | left=queryTerm operator=INTERSECT setQuantifier? right=queryTerm         #setOperation
    | left=queryTerm operator=(UNION | EXCEPT) setQuantifier? right=queryTerm  #setOperation
    ;

queryPrimary
    : querySpecification                   #queryPrimaryDefault
    | TABLE qualifiedName                  #table
    | VALUES expression (',' expression)*  #inlineTable
    | '(' queryNoWith  ')'                 #subquery
    ;

sortItem
    : expression ordering=(ASC | DESC)? (NULLS nullOrdering=(FIRST | LAST))?
    ;

querySpecification
    : SELECT setQuantifier? selectItem (',' selectItem)*
      (FROM relation (',' relation)*)?
      (WHERE where=booleanExpression)?
      (GROUP BY groupBy)?
      (HAVING having=booleanExpression)?
    ;

groupBy
    : setQuantifier? groupingElement (',' groupingElement)*
    ;

groupingElement
    : groupingExpressions                                               #singleGroupingSet
    | ROLLUP '(' (qualifiedName (',' qualifiedName)*)? ')'              #rollup
    | CUBE '(' (qualifiedName (',' qualifiedName)*)? ')'                #cube
    | GROUPING SETS '(' groupingSet (',' groupingSet)* ')'              #multipleGroupingSets
    ;

groupingExpressions
    : '(' (expression (',' expression)*)? ')'
    | expression
    ;

groupingSet
    : '(' (qualifiedName (',' qualifiedName)*)? ')'
    | qualifiedName
    ;

namedQuery
    : name=identifier (columnAliases)? AS '(' query ')'
    ;

setQuantifier
    : DISTINCT
    | ALL
    ;

selectItem
    : expression (AS? identifier)?  #selectSingle
    | qualifiedName '.' ASTERISK    #selectAll
    | ASTERISK                      #selectAll
    ;

relation
    : left=relation
      ( CROSS JOIN right=sampledRelation
      | joinType JOIN rightRelation=relation joinCriteria
      | NATURAL joinType JOIN right=sampledRelation
      )                                           #joinRelation
    | sampledRelation                             #relationDefault
    ;

joinType
    : INNER?
    | LEFT OUTER?
    | RIGHT OUTER?
    | FULL OUTER?
    ;

joinCriteria
    : ON booleanExpression
    | USING '(' identifier (',' identifier)* ')'
    ;

sampledRelation
    : aliasedRelation (
        TABLESAMPLE sampleType '(' percentage=expression ')'
      )?
    ;

sampleType
    : BERNOULLI
    | SYSTEM
    ;

aliasedRelation
    : relationPrimary (AS? identifier columnAliases?)?
    ;

columnAliases
    : '(' identifier (',' identifier)* ')'
    ;

relationPrimary
    : qualifiedName                                                   #tableName
    | '(' query ')'                                                   #subqueryRelation
    | UNNEST '(' expression (',' expression)* ')' (WITH ORDINALITY)?  #unnest
    | LATERAL '(' query ')'                                           #lateral
    | '(' relation ')'                                                #parenthesizedRelation
    ;

expression
    : booleanExpression
    ;

booleanExpression
    : predicated                                                   #booleanDefault
    | NOT booleanExpression                                        #logicalNot
    | left=booleanExpression operator=AND right=booleanExpression  #logicalBinary
    | left=booleanExpression operator=OR right=booleanExpression   #logicalBinary
    ;

// workaround for:
//  https://github.com/antlr/antlr4/issues/780
//  https://github.com/antlr/antlr4/issues/781
predicated
    : valueExpression predicate[$valueExpression.ctx]?
    ;

predicate[ParserRuleContext value]
    : comparisonOperator right=valueExpression                            #comparison
    | comparisonOperator comparisonQuantifier '(' query ')'               #quantifiedComparison
    | NOT? BETWEEN lower=valueExpression AND upper=valueExpression        #between
    | NOT? IN '(' expression (',' expression)* ')'                        #inList
    | NOT? IN '(' query ')'                                               #inSubquery
    | NOT? LIKE pattern=valueExpression (ESCAPE escape=valueExpression)?  #like
    | IS NOT? NULL                                                        #nullPredicate
    | IS NOT? DISTINCT FROM right=valueExpression                         #distinctFrom
    ;

valueExpression
    : primaryExpression                                                                 #valueExpressionDefault
    | valueExpression AT timeZoneSpecifier                                              #atTimeZone
    | operator=(MINUS | PLUS) valueExpression                                           #arithmeticUnary
    | left=valueExpression operator=(ASTERISK | SLASH | PERCENT) right=valueExpression  #arithmeticBinary
    | left=valueExpression operator=(PLUS | MINUS) right=valueExpression                #arithmeticBinary
    | left=valueExpression CONCAT right=valueExpression                                 #concatenation
    ;

primaryExpression
    : NULL                                                                                #nullLiteral
    | interval                                                                            #intervalLiteral
    | identifier string                                                                   #typeConstructor
    | DOUBLE_PRECISION string                                                             #typeConstructor
    | number                                                                              #numericLiteral
    | booleanValue                                                                        #booleanLiteral
    | string                                                                              #stringLiteral
    | BINARY_LITERAL                                                                      #binaryLiteral
    | '?'                                                                                 #parameter
    | POSITION '(' valueExpression IN valueExpression ')'                                 #position
    | '(' expression (',' expression)+ ')'                                                #rowConstructor
    | ROW '(' expression (',' expression)* ')'                                            #rowConstructor
    | qualifiedName '(' ASTERISK ')' filter? over?                                        #functionCall
    | qualifiedName '(' (setQuantifier? expression (',' expression)*)? ')'
        nullTreatment? filter? over?                                                      #functionCall
    | identifier '->' expression                                                          #lambda
    | '(' identifier (',' identifier)* ')' '->' expression                                #lambda
    | '(' query ')'                                                                       #subqueryExpression
    // This is an extension to ANSI SQL, which considers EXISTS to be a <boolean expression>
    | EXISTS '(' query ')'                                                                #exists
    | CASE valueExpression whenClause+ (ELSE elseExpression=expression)? END              #simpleCase
    | CASE whenClause+ (ELSE elseExpression=expression)? END                              #searchedCase
    | CAST '(' expression AS type ')'                                                     #cast
    | TRY_CAST '(' expression AS type ')'                                                 #cast
    | ARRAY '[' (expression (',' expression)*)? ']'                                       #arrayConstructor
    | value=primaryExpression '[' index=valueExpression ']'                               #subscript
    | identifier                                                                          #columnReference
    | base=primaryExpression '.' fieldName=identifier                                     #dereference
    | name=CURRENT_DATE                                                                   #specialDateTimeFunction
    | name=CURRENT_TIME ('(' precision=INTEGER_VALUE ')')?                                #specialDateTimeFunction
    | name=CURRENT_TIMESTAMP ('(' precision=INTEGER_VALUE ')')?                           #specialDateTimeFunction
    | name=LOCALTIME ('(' precision=INTEGER_VALUE ')')?                                   #specialDateTimeFunction
    | name=LOCALTIMESTAMP ('(' precision=INTEGER_VALUE ')')?                              #specialDateTimeFunction
    | SUBSTRING '(' valueExpression FROM valueExpression (FOR valueExpression)? ')'       #substring
    | NORMALIZE '(' valueExpression (',' normalForm)? ')'                                 #normalize
    | EXTRACT '(' identifier FROM valueExpression ')'                                     #extract
    | '(' expression ')'                                                                  #parenthesizedExpression
    | GROUPING '(' (qualifiedName (',' qualifiedName)*)? ')'                              #groupingOperation
    ;

string
    : STRING                                #basicStringLiteral
    | UNICODE_STRING (UESCAPE STRING)?      #unicodeStringLiteral
    ;

nullTreatment
    : IGNORE NULLS
    | RESPECT NULLS
    ;

timeZoneSpecifier
    : TIME ZONE interval  #timeZoneInterval
    | TIME ZONE string    #timeZoneString
    ;

comparisonOperator
    : EQ | NEQ | LT | LTE | GT | GTE
    ;

comparisonQuantifier
    : ALL | SOME | ANY
    ;

booleanValue
    : TRUE | FALSE
    ;

interval
    : INTERVAL sign=(PLUS | MINUS)? string from=intervalField (TO to=intervalField)?
    ;

intervalField
    : YEAR | MONTH | DAY | HOUR | MINUTE | SECOND
    ;

normalForm
    : NFD | NFC | NFKD | NFKC
    ;

type
    : type ARRAY
    | ARRAY '<' type '>'
    | MAP '<' type ',' type '>'
    | ROW '(' identifier type (',' identifier type)* ')'
    | baseType ('(' typeParameter (',' typeParameter)* ')')?
    ;

typeParameter
    : INTEGER_VALUE | type
    ;

baseType
    : TIME_WITH_TIME_ZONE
    | TIMESTAMP_WITH_TIME_ZONE
    | DOUBLE_PRECISION
    | identifier
    ;

whenClause
    : WHEN condition=expression THEN result=expression
    ;

filter
    : FILTER '(' WHERE booleanExpression ')'
    ;

over
    : OVER '('
        (PARTITION BY partition+=expression (',' partition+=expression)*)?
        (ORDER BY sortItem (',' sortItem)*)?
        windowFrame?
      ')'
    ;

windowFrame
    : frameType=RANGE start=frameBound
    | frameType=ROWS start=frameBound
    | frameType=RANGE BETWEEN start=frameBound AND end=frameBound
    | frameType=ROWS BETWEEN start=frameBound AND end=frameBound
    ;

frameBound
    : UNBOUNDED boundType=PRECEDING                 #unboundedFrame
    | UNBOUNDED boundType=FOLLOWING                 #unboundedFrame
    | CURRENT ROW                                   #currentRowBound
    | expression boundType=(PRECEDING | FOLLOWING)  #boundedFrame // expression should be unsignedLiteral
    ;


explainOption
    : FORMAT value=(TEXT | GRAPHVIZ)                   #explainFormat
    | TYPE value=(LOGICAL | DISTRIBUTED | VALIDATE)    #explainType
    ;

transactionMode
    : ISOLATION LEVEL levelOfIsolation    #isolationLevel
    | READ accessMode=(ONLY | WRITE)      #transactionAccessMode
    ;

levelOfIsolation
    : READ UNCOMMITTED                    #readUncommitted
    | READ COMMITTED                      #readCommitted
    | REPEATABLE READ                     #repeatableRead
    | SERIALIZABLE                        #serializable
    ;

callArgument
    : expression                    #positionalArgument
    | identifier '=>' expression    #namedArgument
    ;

privilege
    : SELECT | DELETE | INSERT | identifier
    ;

qualifiedName
    : identifier ('.' identifier)*
    ;

identifier
    : IDENTIFIER             #unquotedIdentifier
    | quotedIdentifier       #quotedIdentifierAlternative
    | nonReserved            #unquotedIdentifier
    | BACKQUOTED_IDENTIFIER  #backQuotedIdentifier
    | DIGIT_IDENTIFIER       #digitIdentifier
    ;

quotedIdentifier
    : QUOTED_IDENTIFIER
    ;

number
    : DECIMAL_VALUE  #decimalLiteral
    | INTEGER_VALUE  #integerLiteral
    ;

nonReserved
<<<<<<< HEAD
    : SHOW | TABLES | COLUMNS | COLUMN | PARTITIONS | FUNCTIONS | SCHEMAS | CATALOGS | SESSION
    | ADD
    | FILTER
    | OVER | PARTITION | RANGE | ROWS | PRECEDING | FOLLOWING | CURRENT | ROW | MAP | ARRAY
    | TINYINT | SMALLINT | INTEGER | DATE | TIME | TIMESTAMP | INTERVAL | ZONE
    | YEAR | MONTH | DAY | HOUR | MINUTE | SECOND
    | EXPLAIN | ANALYZE | FORMAT | TYPE | TEXT | GRAPHVIZ | LOGICAL | DISTRIBUTED
    | TABLESAMPLE | SYSTEM | BERNOULLI | POISSONIZED | USE | TO
    | SET | RESET
    | VIEW | REPLACE
    | IF | NULLIF | COALESCE
    | normalForm
    | POSITION
    | NO | DATA
    | START | TRANSACTION | COMMIT | ROLLBACK | WORK | ISOLATION | LEVEL
    | SERIALIZABLE | REPEATABLE | COMMITTED | UNCOMMITTED | READ | WRITE | ONLY
    | COMMENT
    | CALL
    | GRANT | REVOKE | PRIVILEGES | PUBLIC | OPTION
    | SUBSTRING
    | SCHEMA | CASCADE | RESTRICT
    | INPUT | OUTPUT
    | INCLUDING | EXCLUDING | PROPERTIES
    | IGNORE | RESPECT
    ;

normalForm
    : NFD | NFC | NFKD | NFKC
=======
    // IMPORTANT: this rule must only contain tokens. Nested rules are not supported. See SqlParser.exitNonReserved
    : ADD | ALL | ANALYZE | ANY | ARRAY | ASC | AT
    | BERNOULLI
    | CALL | CASCADE | CATALOGS | COALESCE | COLUMN | COLUMNS | COMMENT | COMMIT | COMMITTED | CURRENT
    | DATA | DATE | DAY | DESC | DISTRIBUTED
    | EXCLUDING | EXPLAIN
    | FILTER | FIRST | FOLLOWING | FORMAT | FUNCTIONS
    | GRANT | GRANTS | GRAPHVIZ
    | HOUR
    | IF | INCLUDING | INPUT | INTEGER | INTERVAL | ISOLATION
    | LAST | LATERAL | LEVEL | LIMIT | LOGICAL
    | MAP | MINUTE | MONTH
    | NFC | NFD | NFKC | NFKD | NO | NULLIF | NULLS
    | ONLY | OPTION | ORDINALITY | OUTPUT | OVER
    | PARTITION | PARTITIONS | POSITION | PRECEDING | PRIVILEGES | PROPERTIES | PUBLIC
    | RANGE | READ | RENAME | REPEATABLE | REPLACE | RESET | RESTRICT | REVOKE | ROLLBACK | ROW | ROWS
    | SCHEMA | SCHEMAS | SECOND | SERIALIZABLE | SESSION | SET | SETS
    | SHOW | SMALLINT | SOME | START | STATS | SUBSTRING | SYSTEM
    | TABLES | TABLESAMPLE | TEXT | TIME | TIMESTAMP | TINYINT | TO | TRANSACTION | TRY_CAST | TYPE
    | UNBOUNDED | UNCOMMITTED | USE
    | VALIDATE | VERBOSE | VIEW
    | WORK | WRITE
    | YEAR
    | ZONE
>>>>>>> 3fca275d
    ;

ADD: 'ADD';
ALL: 'ALL';
ALTER: 'ALTER';
ANALYZE: 'ANALYZE';
AND: 'AND';
ANY: 'ANY';
ARRAY: 'ARRAY';
AS: 'AS';
ASC: 'ASC';
AT: 'AT';
BERNOULLI: 'BERNOULLI';
BETWEEN: 'BETWEEN';
BY: 'BY';
CALL: 'CALL';
CASCADE: 'CASCADE';
CASE: 'CASE';
CAST: 'CAST';
CATALOGS: 'CATALOGS';
COALESCE: 'COALESCE';
COLUMN: 'COLUMN';
COLUMNS: 'COLUMNS';
COMMENT: 'COMMENT';
COMMIT: 'COMMIT';
COMMITTED: 'COMMITTED';
CONSTRAINT: 'CONSTRAINT';
CREATE: 'CREATE';
CROSS: 'CROSS';
CUBE: 'CUBE';
CURRENT: 'CURRENT';
CURRENT_DATE: 'CURRENT_DATE';
CURRENT_TIME: 'CURRENT_TIME';
CURRENT_TIMESTAMP: 'CURRENT_TIMESTAMP';
DATA: 'DATA';
DATE: 'DATE';
DAY: 'DAY';
DEALLOCATE: 'DEALLOCATE';
DELETE: 'DELETE';
DESC: 'DESC';
DESCRIBE: 'DESCRIBE';
DISTINCT: 'DISTINCT';
DISTRIBUTED: 'DISTRIBUTED';
DROP: 'DROP';
ELSE: 'ELSE';
END: 'END';
ESCAPE: 'ESCAPE';
EXCEPT: 'EXCEPT';
EXCLUDING: 'EXCLUDING';
EXECUTE: 'EXECUTE';
EXISTS: 'EXISTS';
EXPLAIN: 'EXPLAIN';
EXTRACT: 'EXTRACT';
FALSE: 'FALSE';
FILTER: 'FILTER';
FIRST: 'FIRST';
FOLLOWING: 'FOLLOWING';
FOR: 'FOR';
FORMAT: 'FORMAT';
FROM: 'FROM';
FULL: 'FULL';
FUNCTIONS: 'FUNCTIONS';
GRANT: 'GRANT';
GRANTS: 'GRANTS';
GRAPHVIZ: 'GRAPHVIZ';
GROUP: 'GROUP';
GROUPING: 'GROUPING';
HAVING: 'HAVING';
HOUR: 'HOUR';
IF: 'IF';
IN: 'IN';
INCLUDING: 'INCLUDING';
INNER: 'INNER';
INPUT: 'INPUT';
INSERT: 'INSERT';
INTEGER: 'INTEGER';
INTERSECT: 'INTERSECT';
INTERVAL: 'INTERVAL';
INTO: 'INTO';
IS: 'IS';
ISOLATION: 'ISOLATION';
JOIN: 'JOIN';
LAST: 'LAST';
LATERAL: 'LATERAL';
LEFT: 'LEFT';
LEVEL: 'LEVEL';
LIKE: 'LIKE';
LIMIT: 'LIMIT';
LOCALTIME: 'LOCALTIME';
LOCALTIMESTAMP: 'LOCALTIMESTAMP';
LOGICAL: 'LOGICAL';
MAP: 'MAP';
MINUTE: 'MINUTE';
MONTH: 'MONTH';
NATURAL: 'NATURAL';
NFC : 'NFC';
NFD : 'NFD';
NFKC : 'NFKC';
NFKD : 'NFKD';
NO: 'NO';
NORMALIZE: 'NORMALIZE';
NOT: 'NOT';
NULL: 'NULL';
NULLIF: 'NULLIF';
NULLS: 'NULLS';
ON: 'ON';
ONLY: 'ONLY';
OPTION: 'OPTION';
OR: 'OR';
ORDER: 'ORDER';
ORDINALITY: 'ORDINALITY';
OUTER: 'OUTER';
OUTPUT: 'OUTPUT';
OVER: 'OVER';
PARTITION: 'PARTITION';
PARTITIONS: 'PARTITIONS';
POSITION: 'POSITION';
PRECEDING: 'PRECEDING';
PREPARE: 'PREPARE';
PRIVILEGES: 'PRIVILEGES';
PROPERTIES: 'PROPERTIES';
PUBLIC: 'PUBLIC';
RANGE: 'RANGE';
READ: 'READ';
RECURSIVE: 'RECURSIVE';
RENAME: 'RENAME';
REPEATABLE: 'REPEATABLE';
REPLACE: 'REPLACE';
RESET: 'RESET';
RESTRICT: 'RESTRICT';
REVOKE: 'REVOKE';
RIGHT: 'RIGHT';
ROLLBACK: 'ROLLBACK';
ROLLUP: 'ROLLUP';
ROW: 'ROW';
ROWS: 'ROWS';
SCHEMA: 'SCHEMA';
SCHEMAS: 'SCHEMAS';
SECOND: 'SECOND';
SELECT: 'SELECT';
SERIALIZABLE: 'SERIALIZABLE';
SESSION: 'SESSION';
SET: 'SET';
SETS: 'SETS';
SHOW: 'SHOW';
SMALLINT: 'SMALLINT';
SOME: 'SOME';
START: 'START';
STATS: 'STATS';
SUBSTRING: 'SUBSTRING';
SYSTEM: 'SYSTEM';
TABLE: 'TABLE';
TABLES: 'TABLES';
TABLESAMPLE: 'TABLESAMPLE';
TEXT: 'TEXT';
THEN: 'THEN';
TIME: 'TIME';
TIMESTAMP: 'TIMESTAMP';
TINYINT: 'TINYINT';
TO: 'TO';
TRANSACTION: 'TRANSACTION';
TRUE: 'TRUE';
TRY_CAST: 'TRY_CAST';
TYPE: 'TYPE';
UESCAPE: 'UESCAPE';
UNBOUNDED: 'UNBOUNDED';
UNCOMMITTED: 'UNCOMMITTED';
UNION: 'UNION';
UNNEST: 'UNNEST';
USE: 'USE';
USING: 'USING';
VALIDATE: 'VALIDATE';
VALUES: 'VALUES';
VERBOSE: 'VERBOSE';
VIEW: 'VIEW';
WHEN: 'WHEN';
WHERE: 'WHERE';
WITH: 'WITH';
WORK: 'WORK';
WRITE: 'WRITE';
<<<<<<< HEAD
ONLY: 'ONLY';
CALL: 'CALL';
PREPARE: 'PREPARE';
DEALLOCATE: 'DEALLOCATE';
EXECUTE: 'EXECUTE';
IGNORE: 'IGNORE';
RESPECT: 'RESPECT';
INPUT: 'INPUT';
OUTPUT: 'OUTPUT';
CASCADE: 'CASCADE';
RESTRICT: 'RESTRICT';
INCLUDING: 'INCLUDING';
EXCLUDING: 'EXCLUDING';
PROPERTIES: 'PROPERTIES';

NORMALIZE: 'NORMALIZE';
NFD : 'NFD';
NFC : 'NFC';
NFKD : 'NFKD';
NFKC : 'NFKC';

IF: 'IF';
NULLIF: 'NULLIF';
COALESCE: 'COALESCE';
=======
YEAR: 'YEAR';
ZONE: 'ZONE';
>>>>>>> 3fca275d

EQ  : '=';
NEQ : '<>' | '!=';
LT  : '<';
LTE : '<=';
GT  : '>';
GTE : '>=';

PLUS: '+';
MINUS: '-';
ASTERISK: '*';
SLASH: '/';
PERCENT: '%';
CONCAT: '||';

STRING
    : '\'' ( ~'\'' | '\'\'' )* '\''
    ;

UNICODE_STRING
    : 'U&\'' ( ~'\'' | '\'\'' )* '\''
    ;

// Note: we allow any character inside the binary literal and validate
// its a correct literal when the AST is being constructed. This
// allows us to provide more meaningful error messages to the user
BINARY_LITERAL
    :  'X\'' (~'\'')* '\''
    ;

INTEGER_VALUE
    : DIGIT+
    ;

DECIMAL_VALUE
    : DIGIT+ '.' DIGIT*
    | '.' DIGIT+
    | DIGIT+ ('.' DIGIT*)? EXPONENT
    | '.' DIGIT+ EXPONENT
    ;

IDENTIFIER
    : (LETTER | '_') (LETTER | DIGIT | '_' | '@' | ':')*
    ;

DIGIT_IDENTIFIER
    : DIGIT (LETTER | DIGIT | '_' | '@' | ':')+
    ;

QUOTED_IDENTIFIER
    : '"' ( ~'"' | '""' )* '"'
    ;

BACKQUOTED_IDENTIFIER
    : '`' ( ~'`' | '``' )* '`'
    ;

TIME_WITH_TIME_ZONE
    : 'TIME' WS 'WITH' WS 'TIME' WS 'ZONE'
    ;

TIMESTAMP_WITH_TIME_ZONE
    : 'TIMESTAMP' WS 'WITH' WS 'TIME' WS 'ZONE'
    ;

DOUBLE_PRECISION
    : 'DOUBLE' WS 'PRECISION'
    ;

fragment EXPONENT
    : 'E' [+-]? DIGIT+
    ;

fragment DIGIT
    : [0-9]
    ;

fragment LETTER
    : [A-Z]
    ;

SIMPLE_COMMENT
    : '--' ~[\r\n]* '\r'? '\n'? -> channel(HIDDEN)
    ;

BRACKETED_COMMENT
    : '/*' .*? '*/' -> channel(HIDDEN)
    ;

WS
    : [ \r\n\t]+ -> channel(HIDDEN)
    ;

// Catch-all for anything we can't recognize.
// We use this to be able to ignore and recover all the text
// when splitting statements with DelimiterLexer
UNRECOGNIZED
    : .
    ;<|MERGE_RESOLUTION|>--- conflicted
+++ resolved
@@ -455,36 +455,6 @@
     ;
 
 nonReserved
-<<<<<<< HEAD
-    : SHOW | TABLES | COLUMNS | COLUMN | PARTITIONS | FUNCTIONS | SCHEMAS | CATALOGS | SESSION
-    | ADD
-    | FILTER
-    | OVER | PARTITION | RANGE | ROWS | PRECEDING | FOLLOWING | CURRENT | ROW | MAP | ARRAY
-    | TINYINT | SMALLINT | INTEGER | DATE | TIME | TIMESTAMP | INTERVAL | ZONE
-    | YEAR | MONTH | DAY | HOUR | MINUTE | SECOND
-    | EXPLAIN | ANALYZE | FORMAT | TYPE | TEXT | GRAPHVIZ | LOGICAL | DISTRIBUTED
-    | TABLESAMPLE | SYSTEM | BERNOULLI | POISSONIZED | USE | TO
-    | SET | RESET
-    | VIEW | REPLACE
-    | IF | NULLIF | COALESCE
-    | normalForm
-    | POSITION
-    | NO | DATA
-    | START | TRANSACTION | COMMIT | ROLLBACK | WORK | ISOLATION | LEVEL
-    | SERIALIZABLE | REPEATABLE | COMMITTED | UNCOMMITTED | READ | WRITE | ONLY
-    | COMMENT
-    | CALL
-    | GRANT | REVOKE | PRIVILEGES | PUBLIC | OPTION
-    | SUBSTRING
-    | SCHEMA | CASCADE | RESTRICT
-    | INPUT | OUTPUT
-    | INCLUDING | EXCLUDING | PROPERTIES
-    | IGNORE | RESPECT
-    ;
-
-normalForm
-    : NFD | NFC | NFKD | NFKC
-=======
     // IMPORTANT: this rule must only contain tokens. Nested rules are not supported. See SqlParser.exitNonReserved
     : ADD | ALL | ANALYZE | ANY | ARRAY | ASC | AT
     | BERNOULLI
@@ -509,7 +479,6 @@
     | WORK | WRITE
     | YEAR
     | ZONE
->>>>>>> 3fca275d
     ;
 
 ADD: 'ADD';
@@ -580,6 +549,7 @@
 HAVING: 'HAVING';
 HOUR: 'HOUR';
 IF: 'IF';
+IGNORE: 'IGNORE';
 IN: 'IN';
 INCLUDING: 'INCLUDING';
 INNER: 'INNER';
@@ -639,6 +609,7 @@
 REPEATABLE: 'REPEATABLE';
 REPLACE: 'REPLACE';
 RESET: 'RESET';
+RESPECT: 'RESPECT';
 RESTRICT: 'RESTRICT';
 REVOKE: 'REVOKE';
 RIGHT: 'RIGHT';
@@ -690,35 +661,8 @@
 WITH: 'WITH';
 WORK: 'WORK';
 WRITE: 'WRITE';
-<<<<<<< HEAD
-ONLY: 'ONLY';
-CALL: 'CALL';
-PREPARE: 'PREPARE';
-DEALLOCATE: 'DEALLOCATE';
-EXECUTE: 'EXECUTE';
-IGNORE: 'IGNORE';
-RESPECT: 'RESPECT';
-INPUT: 'INPUT';
-OUTPUT: 'OUTPUT';
-CASCADE: 'CASCADE';
-RESTRICT: 'RESTRICT';
-INCLUDING: 'INCLUDING';
-EXCLUDING: 'EXCLUDING';
-PROPERTIES: 'PROPERTIES';
-
-NORMALIZE: 'NORMALIZE';
-NFD : 'NFD';
-NFC : 'NFC';
-NFKD : 'NFKD';
-NFKC : 'NFKC';
-
-IF: 'IF';
-NULLIF: 'NULLIF';
-COALESCE: 'COALESCE';
-=======
 YEAR: 'YEAR';
 ZONE: 'ZONE';
->>>>>>> 3fca275d
 
 EQ  : '=';
 NEQ : '<>' | '!=';
