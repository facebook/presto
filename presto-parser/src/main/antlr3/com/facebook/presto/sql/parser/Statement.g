/*
 *  Licensed under the Apache License, Version 2.0 (the "License");
 *  you may not use this file except in compliance with the License.
 *  You may obtain a copy of the License at
 *
 *      http://www.apache.org/licenses/LICENSE-2.0
 *
 *  Unless required by applicable law or agreed to in writing, software
 *  distributed under the License is distributed on an "AS IS" BASIS,
 *  WITHOUT WARRANTIES OR CONDITIONS OF ANY KIND, either express or implied.
 *  See the License for the specific language governing permissions and
 *  limitations under the License.
 */

grammar Statement;

options {
    output = AST;
    ASTLabelType = CommonTree;
    memoize=true;
}

tokens {
    LEXER_ERROR;
    TERMINATOR;
    STATEMENT_LIST;
    GROUP_BY;
    ORDER_BY;
    SORT_ITEM;
    QUERY;
    WITH_LIST;
    WITH_QUERY;
    ALL_COLUMNS;
    SELECT_LIST;
    SELECT_ITEM;
    ALIASED_COLUMNS;
    TABLE_SUBQUERY;
    TABLE_VALUE;
    ROW_VALUE;
    EXPLAIN_OPTIONS;
    EXPLAIN_FORMAT;
    EXPLAIN_TYPE;
    TABLE;
    JOINED_TABLE;
    QUALIFIED_JOIN;
    CROSS_JOIN;
    IMPLICIT_JOIN;
    INNER_JOIN;
    LEFT_JOIN;
    RIGHT_JOIN;
    FULL_JOIN;
    COMPARE;
    SUBSCRIPT;
    IS_NULL;
    IS_NOT_NULL;
    IS_DISTINCT_FROM;
    IN_LIST;
    SIMPLE_CASE;
    SEARCHED_CASE;
    FUNCTION_CALL;
    LITERAL;
    TIME_ZONE_CONVERSION;
    WINDOW;
    PARTITION_BY;
    UNBOUNDED_PRECEDING;
    UNBOUNDED_FOLLOWING;
    CURRENT_ROW;
    NEGATIVE;
    QNAME;
    SHOW_TABLES;
    SHOW_SCHEMAS;
    SHOW_CATALOGS;
    SHOW_COLUMNS;
    SHOW_PARTITIONS;
    SHOW_FUNCTIONS;
    USE;
    CREATE_TABLE;
    CREATE_TEMP_TABLE;
    DROP_TABLE;
    RENAME_TABLE;
    CREATE_VIEW;
    DROP_VIEW;
    OR_REPLACE;
    TABLE_ELEMENT_LIST;
    COLUMN_DEF;
    NOT_NULL;
    ALIASED_RELATION;
    SAMPLED_RELATION;
    QUERY_SPEC;
    STRATIFY_ON;
}

@header {
    package com.facebook.presto.sql.parser;
}

@lexer::header {
    package com.facebook.presto.sql.parser;

    import java.util.EnumSet;
}

@members {
    @Override
    protected Object recoverFromMismatchedToken(IntStream input, int tokenType, BitSet follow)
            throws RecognitionException
    {
        throw new MismatchedTokenException(tokenType, input);
    }

    @Override
    public Object recoverFromMismatchedSet(IntStream input, RecognitionException e, BitSet follow)
            throws RecognitionException
    {
        throw e;
    }

    @Override
    public String getErrorMessage(RecognitionException e, String[] tokenNames)
    {
        if (e.token.getType() == BACKQUOTED_IDENT) {
            return "backquoted identifiers are not supported; use double quotes to quote identifiers";
        }
        if (e.token.getType() == DIGIT_IDENT) {
            return "identifiers must not start with a digit; surround the identifier with double quotes";
        }
        return super.getErrorMessage(e, tokenNames);
    }
}

@lexer::members {
    private EnumSet<IdentifierSymbol> allowedIdentifierSymbols = EnumSet.noneOf(IdentifierSymbol.class);

    public void setAllowedIdentifierSymbols(EnumSet<IdentifierSymbol> allowedIdentifierSymbols)
    {
        this.allowedIdentifierSymbols = EnumSet.copyOf(allowedIdentifierSymbols);
    }

    @Override
    public void reportError(RecognitionException e)
    {
        throw new ParsingException(getErrorMessage(e, getTokenNames()), e);
    }
}

@rulecatch {
    catch (RecognitionException re) {
        throw new ParsingException(getErrorMessage(re, getTokenNames()), re);
    }
}


singleStatement
    : statement EOF -> statement
    ;

singleExpression
    : expr EOF -> expr
    ;

statement
    : query
    | explainStmt
    | showTablesStmt
    | showSchemasStmt
    | showCatalogsStmt
    | showColumnsStmt
    | showPartitionsStmt
    | showFunctionsStmt
    | useStatement
    | createTableStmt
    | createTempTableStmt    
    | insertStmt
    | dropTableStmt
    | alterTableStmt
    | createViewStmt
    | dropViewStmt
    ;

query
    : queryExpr -> ^(QUERY queryExpr)
    ;

queryExpr
    : withClause?
      ( (orderOrLimitQuerySpec) => orderOrLimitQuerySpec
      | queryExprBody orderClause? limitClause?
      )
      approximateClause?
    ;

orderOrLimitQuerySpec
    : simpleQuery (orderClause limitClause? | limitClause) -> ^(QUERY_SPEC simpleQuery orderClause? limitClause?)
    ;

queryExprBody
    : ( queryTerm -> queryTerm )
      ( UNION s=setQuant? queryTerm       -> ^(UNION $queryExprBody queryTerm $s?)
      | EXCEPT s=setQuant? queryTerm      -> ^(EXCEPT $queryExprBody queryTerm $s?)
      )*
    ;

queryTerm
    : ( queryPrimary -> queryPrimary )
      ( INTERSECT s=setQuant? queryPrimary -> ^(INTERSECT $queryTerm queryPrimary $s?) )*
    ;

queryPrimary
    : simpleQuery -> ^(QUERY_SPEC simpleQuery)
    | tableSubquery
    | explicitTable
    | tableValue
    ;

explicitTable
    : TABLE table -> table
    ;

tableValue
    : VALUES rowValue (',' rowValue)*  -> ^(TABLE_VALUE rowValue+)
    ;

rowValue
    : '(' expr (',' expr)* ')' -> ^(ROW_VALUE expr+)
    ;

simpleQuery
    : selectClause
      fromClause?
      whereClause?
      groupClause?
      havingClause?
    ;

approximateClause
    : APPROXIMATE AT number CONFIDENCE -> ^(APPROXIMATE number)
    ;

withClause
    : WITH r=RECURSIVE? withList -> ^(WITH $r? withList)
    ;

selectClause
    : SELECT selectExpr -> ^(SELECT selectExpr)
    ;

fromClause
    : FROM fromRelation -> ^(FROM fromRelation)
    ;

fromRelation
    : (tableRef     -> tableRef)
      (',' tableRef -> ^(IMPLICIT_JOIN $fromRelation tableRef))*
    ;

whereClause
    : WHERE expr -> ^(WHERE expr)
    ;

groupClause
    : GROUP BY expr (',' expr)* -> ^(GROUP_BY expr+)
    ;

havingClause
    : HAVING expr -> ^(HAVING expr)
    ;

orderClause
    : ORDER BY sortItem (',' sortItem)* -> ^(ORDER_BY sortItem+)
    ;

limitClause
    : LIMIT integer -> ^(LIMIT integer)
    ;

withList
    : withQuery (',' withQuery)* -> ^(WITH_LIST withQuery+)
    ;

withQuery
    : ident aliasedColumns? AS subquery -> ^(WITH_QUERY ident subquery aliasedColumns?)
    ;

selectExpr
    : setQuant? selectList
    ;

setQuant
    : DISTINCT
    | ALL
    ;

selectList
    : selectSublist (',' selectSublist)* -> ^(SELECT_LIST selectSublist+)
    ;

selectSublist
    : expr (AS? ident)? -> ^(SELECT_ITEM expr ident?)
    | qname '.' '*'     -> ^(ALL_COLUMNS qname)
    | '*'               -> ALL_COLUMNS
    ;

tableRef
    : ( tableFactor -> tableFactor )
      ( CROSS JOIN tableFactor                 -> ^(CROSS_JOIN $tableRef tableFactor)
      | joinType JOIN tableFactor joinCriteria -> ^(QUALIFIED_JOIN joinType joinCriteria $tableRef tableFactor)
      | NATURAL joinType JOIN tableFactor      -> ^(QUALIFIED_JOIN joinType NATURAL $tableRef tableFactor)
      )*
    ;

sampleType
    : BERNOULLI
    | SYSTEM
    | POISSONIZED
    ;

stratifyOn
    : STRATIFY ON '(' expr (',' expr)* ')' -> ^(STRATIFY_ON expr+)
    ;

tableFactor
    : ( tablePrimary -> tablePrimary )
      ( TABLESAMPLE sampleType '(' expr ')' RESCALED? stratifyOn? -> ^(SAMPLED_RELATION $tableFactor sampleType expr RESCALED? stratifyOn?) )?
    ;

tablePrimary
    : ( relation -> relation )
      ( AS? ident aliasedColumns? -> ^(ALIASED_RELATION $tablePrimary ident aliasedColumns?) )?
    ;

relation
    : (collectionDerivedTable) => collectionDerivedTable
    | table
    | ('(' tableRef ')') => joinedTable
    | tableSubquery
    ;

collectionDerivedTable
    : UNNEST '(' expr (',' expr)* ')' -> ^(UNNEST expr+)
    ;

table
    : qname -> ^(TABLE qname)
    ;

tableSubquery
    : '(' query ')' -> ^(TABLE_SUBQUERY query)
    ;

joinedTable
    : '(' tableRef ')' -> ^(JOINED_TABLE tableRef)
    ;

joinType
    : INNER?       -> INNER_JOIN
    | LEFT OUTER?  -> LEFT_JOIN
    | RIGHT OUTER? -> RIGHT_JOIN
    | FULL OUTER?  -> FULL_JOIN
    ;

joinCriteria
    : ON expr                          -> ^(ON expr)
    | USING '(' ident (',' ident)* ')' -> ^(USING ident+)
    ;

aliasedColumns
    : '(' ident (',' ident)* ')' -> ^(ALIASED_COLUMNS ident+)
    ;

expr
    : orExpression
    ;

orExpression
    : andExpression (OR^ andExpression)*
    ;

andExpression
    : notExpression (AND^ notExpression)*
    ;

notExpression
    : (NOT^)* booleanTest
    ;

booleanTest
    : booleanPrimary
    ;

booleanPrimary
    : predicate
    | EXISTS subquery -> ^(EXISTS subquery)
    ;

predicate
    : (predicatePrimary -> predicatePrimary)
      ( cmpOp e=predicatePrimary                                  -> ^(cmpOp $predicate $e)
      | IS DISTINCT FROM e=predicatePrimary                       -> ^(IS_DISTINCT_FROM $predicate $e)
      | IS NOT DISTINCT FROM e=predicatePrimary                   -> ^(NOT ^(IS_DISTINCT_FROM $predicate $e))
      | BETWEEN min=predicatePrimary AND max=predicatePrimary     -> ^(BETWEEN $predicate $min $max)
      | NOT BETWEEN min=predicatePrimary AND max=predicatePrimary -> ^(NOT ^(BETWEEN $predicate $min $max))
      | LIKE e=predicatePrimary (ESCAPE x=predicatePrimary)?      -> ^(LIKE $predicate $e $x?)
      | NOT LIKE e=predicatePrimary (ESCAPE x=predicatePrimary)?  -> ^(NOT ^(LIKE $predicate $e $x?))
      | IS NULL                                                   -> ^(IS_NULL $predicate)
      | IS NOT NULL                                               -> ^(IS_NOT_NULL $predicate)
      | IN inList                                                 -> ^(IN $predicate inList)
      | NOT IN inList                                             -> ^(NOT ^(IN $predicate inList))
      )*
    ;

predicatePrimary
    : (numericExpr -> numericExpr)
      ( '||' e=numericExpr -> ^(FUNCTION_CALL ^(QNAME IDENT["concat"]) $predicatePrimary $e) )*
    ;

numericExpr
    : numericTerm (('+' | '-')^ numericTerm)*
    ;

numericTerm
    : numericFactor (('*' | '/' | '%')^ numericFactor)*
    ;

numericFactor
    : exprWithTimeZone
    | '+' numericFactor -> numericFactor
    | '-' numericFactor -> ^(NEGATIVE numericFactor)
    ;

exprWithTimeZone
    : (subscriptExpression -> subscriptExpression)
      (
        // todo this should have a full tree node to preserve the syntax
        AT TIME ZONE STRING             -> ^(FUNCTION_CALL ^(QNAME IDENT["at_timezone"]) $exprWithTimeZone STRING)
      | AT TIME ZONE intervalLiteral    -> ^(FUNCTION_CALL ^(QNAME IDENT["at_timezone"]) $exprWithTimeZone intervalLiteral)
      )?
    ;

subscriptExpression
    : (exprPrimary -> exprPrimary)
      ( '[' expr ']' -> ^(SUBSCRIPT $subscriptExpression expr) )*
    | caseExpression
    ;

exprPrimary
    : NULL
    | (literal) => literal
    | qnameOrFunction
    | specialFunction
    | number
    | bool
    | STRING
    | ('(' expr ')') => ('(' expr ')' -> expr)
    | subquery
    ;

qnameOrFunction
    : (qname -> qname)
      ( '(' '*' ')' over?                            -> ^(FUNCTION_CALL $qnameOrFunction over?)
      | '(' (setQuant? expr (',' expr)*)? ')' over?  -> ^(FUNCTION_CALL $qnameOrFunction over? setQuant? expr*)
      )?
    ;

inList
    : ('(' expr) => ('(' expr (',' expr)* ')' -> ^(IN_LIST expr+))
    | subquery
    ;

sortItem
    : expr ordering nullOrdering? -> ^(SORT_ITEM expr ordering nullOrdering?)
    ;

ordering
    : -> ASC
    | ASC
    | DESC
    ;

nullOrdering
    : NULLS FIRST -> FIRST
    | NULLS LAST  -> LAST
    ;

cmpOp
    : EQ | NEQ | LT | LTE | GT | GTE
    ;

subquery
    : '(' query ')' -> query
    ;

literal
    : (VARCHAR) => VARCHAR STRING     -> ^(LITERAL IDENT["VARCHAR"] STRING)
    | (BIGINT) => BIGINT STRING       -> ^(LITERAL IDENT["BIGINT"] STRING)
    | (DOUBLE) => DOUBLE STRING       -> ^(LITERAL IDENT["DOUBLE"] STRING)
    | (BOOLEAN) => BOOLEAN STRING     -> ^(LITERAL IDENT["BOOLEAN"] STRING)
    | (DATE) => DATE STRING           -> ^(LITERAL IDENT["DATE"] STRING)
    | (TIME) => TIME STRING           -> ^(TIME STRING)
    | (TIMESTAMP) => TIMESTAMP STRING -> ^(TIMESTAMP STRING)
    | (INTERVAL) => intervalLiteral
    | (ARRAY) => arrayConstructor
    | ident STRING                    -> ^(LITERAL ident STRING)
    ;

arrayConstructor
    : ARRAY '[' (expr (',' expr)*)? ']'     -> ^(ARRAY expr*)
    ;

intervalLiteral
    : INTERVAL intervalSign? STRING s=intervalField ( TO e=intervalField )? -> ^(INTERVAL STRING intervalSign? $s $e?)
    ;

intervalSign
    : '+' ->
    | '-' -> NEGATIVE
    ;

intervalField
    : YEAR | MONTH | DAY | HOUR | MINUTE | SECOND
    ;

specialFunction
    : CURRENT_DATE
    | CURRENT_TIME ('(' integer ')')?              -> ^(CURRENT_TIME integer?)
    | CURRENT_TIMESTAMP ('(' integer ')')?         -> ^(CURRENT_TIMESTAMP integer?)
    | LOCALTIME ('(' integer ')')?                 -> ^(LOCALTIME integer?)
    | LOCALTIMESTAMP ('(' integer ')')?            -> ^(LOCALTIMESTAMP integer?)
    | SUBSTRING '(' expr (FROM|',') expr ((FOR|',') expr)? ')' -> ^(FUNCTION_CALL ^(QNAME IDENT["substr"]) expr expr expr?)
    | EXTRACT '(' ident FROM expr ')'              -> ^(EXTRACT ident expr)
    | CAST '(' expr AS type ')'                    -> ^(CAST expr type)
    | TRY_CAST '(' expr AS type ')'                -> ^(TRY_CAST expr type) 
    ;

//veroFunction
//    : TRIM '(' expr ')'         -> ^(FUNCTION_CALL ^(QNAME IDENT["trim"]) ^(QNAME IDENT["both"]) expr)
//    ;

// TODO: this should be 'dataType', which supports arbitrary type specifications. For now we constrain to simple types
type
    : VARCHAR                    -> IDENT["VARCHAR"]
    | BIGINT                     -> IDENT["BIGINT"]
    | DOUBLE                     -> IDENT["DOUBLE"]
    | BOOLEAN                    -> IDENT["BOOLEAN"]
    | TIME WITH TIME ZONE        -> IDENT["TIME WITH TIME ZONE"]
    | TIMESTAMP WITH TIME ZONE   -> IDENT["TIMESTAMP WITH TIME ZONE"]
    | ident
    ;

caseExpression
    : NULLIF '(' expr ',' expr ')'          -> ^(NULLIF expr expr)
    | COALESCE '(' expr (',' expr)* ')'     -> ^(COALESCE expr+)
    | CASE expr whenClause+ elseClause? END -> ^(SIMPLE_CASE expr whenClause+ elseClause?)
    | CASE whenClause+ elseClause? END      -> ^(SEARCHED_CASE whenClause+ elseClause?)
    | IF '(' expr ',' expr (',' expr)? ')'  -> ^(IF expr expr expr?)
    ;

whenClause
    : WHEN expr THEN expr -> ^(WHEN expr expr)
    ;

elseClause
    : ELSE expr -> expr
    ;

over
    : OVER '(' window ')' -> window
    ;

window
    : p=windowPartition? o=orderClause? f=windowFrame? -> ^(WINDOW $p? $o ?$f?)
    ;

windowPartition
    : PARTITION BY expr (',' expr)* -> ^(PARTITION_BY expr+)
    ;

windowFrame
    : RANGE frameBound                        -> ^(RANGE frameBound)
    | ROWS frameBound                         -> ^(ROWS frameBound)
    | RANGE BETWEEN frameBound AND frameBound -> ^(RANGE frameBound frameBound)
    | ROWS BETWEEN frameBound AND frameBound  -> ^(ROWS frameBound frameBound)
    ;

frameBound
    : UNBOUNDED PRECEDING -> UNBOUNDED_PRECEDING
    | UNBOUNDED FOLLOWING -> UNBOUNDED_FOLLOWING
    | CURRENT ROW         -> CURRENT_ROW
    | expr
      ( PRECEDING -> ^(PRECEDING expr)
      | FOLLOWING -> ^(FOLLOWING expr)
      )
    ;

useStatement
    : USE ident -> ^(USE ident)
    | USE catalog=ident '.' schema=ident -> ^(USE $catalog $schema)
    ;

explainStmt
    : EXPLAIN explainOptions? statement -> ^(EXPLAIN explainOptions? statement)
    ;

explainOptions
    : '(' explainOption (',' explainOption)* ')' -> ^(EXPLAIN_OPTIONS explainOption+)
    ;

explainOption
    : FORMAT TEXT      -> ^(EXPLAIN_FORMAT TEXT)
    | FORMAT GRAPHVIZ  -> ^(EXPLAIN_FORMAT GRAPHVIZ)
    | FORMAT JSON      -> ^(EXPLAIN_FORMAT JSON)
    | TYPE LOGICAL     -> ^(EXPLAIN_TYPE LOGICAL)
    | TYPE DISTRIBUTED -> ^(EXPLAIN_TYPE DISTRIBUTED)
    ;

showTablesStmt
    : SHOW TABLES from=showTablesFrom? like=showTablesLike? -> ^(SHOW_TABLES $from? $like?)
    ;

showTablesFrom
    : (FROM | IN) qname -> ^(FROM qname)
    ;

showTablesLike
    : LIKE s=STRING -> ^(LIKE $s)
    ;

showSchemasStmt
    : SHOW SCHEMAS from=showSchemasFrom? -> ^(SHOW_SCHEMAS $from?)
    ;

showSchemasFrom
    : (FROM | IN) ident -> ^(FROM ident)
    ;

showCatalogsStmt
    : SHOW CATALOGS -> SHOW_CATALOGS
    ;

showColumnsStmt
    : SHOW COLUMNS (FROM | IN) qname -> ^(SHOW_COLUMNS qname)
    | DESCRIBE qname                 -> ^(SHOW_COLUMNS qname)
    | DESC qname                     -> ^(SHOW_COLUMNS qname)
    ;

showPartitionsStmt
    : SHOW PARTITIONS (FROM | IN) qname w=whereClause? o=orderClause? l=limitClause? -> ^(SHOW_PARTITIONS qname $w? $o? $l?)
    ;

showFunctionsStmt
    : SHOW FUNCTIONS -> SHOW_FUNCTIONS
    ;

dropTableStmt
    : DROP TABLE qname -> ^(DROP_TABLE qname)
    ;

insertStmt
    : INSERT INTO qname query -> ^(INSERT qname query)
    ;

createTableStmt
    : CREATE TABLE qname s=tableContentsSource -> ^(CREATE_TABLE qname $s)
    ;

createTempTableStmt
    : CREATE TEMP TABLE qname s=tableContentsSource WITH DATA -> ^(CREATE_TEMP_TABLE qname $s)
    ;

alterTableStmt
    : ALTER TABLE s=qname RENAME TO t=qname -> ^(RENAME_TABLE $s $t)
    ;

createViewStmt
    : CREATE r=orReplace? VIEW qname s=tableContentsSource -> ^(CREATE_VIEW qname $s $r?)
    ;

dropViewStmt
    : DROP VIEW qname -> ^(DROP_VIEW qname)
    ;

orReplace
    : OR REPLACE -> OR_REPLACE
    ;

tableContentsSource
    : AS query -> query
    ;

tableElementList
    : '(' tableElement (',' tableElement)* ')' -> ^(TABLE_ELEMENT_LIST tableElement+)
    ;

tableElement
    : ident dataType columnConstDef* -> ^(COLUMN_DEF ident dataType columnConstDef*)
    ;

dataType
    : charType
    | exactNumType
    | dateType
    ;

charType
    : CHAR charlen?              -> ^(CHAR charlen?)
    | CHARACTER charlen?         -> ^(CHAR charlen?)
    | VARCHAR charlen?           -> ^(VARCHAR charlen?)
    | CHAR VARYING charlen?      -> ^(VARCHAR charlen?)
    | CHARACTER VARYING charlen? -> ^(VARCHAR charlen?)
    ;

charlen
    : '(' integer ')' -> integer
    ;

exactNumType
    : NUMERIC numlen? -> ^(NUMERIC numlen?)
    | DECIMAL numlen? -> ^(NUMERIC numlen?)
    | DEC numlen?     -> ^(NUMERIC numlen?)
    | INTEGER         -> ^(INTEGER)
    | INT             -> ^(INTEGER)
    ;

numlen
    : '(' p=integer (',' s=integer)? ')' -> $p $s?
    ;

dateType
    : DATE -> ^(DATE)
    ;

columnConstDef
    : columnConst -> ^(CONSTRAINT columnConst)
    ;

columnConst
    : NOT NULL -> NOT_NULL
    ;

qname
    : ident ('.' ident)* -> ^(QNAME ident+)
    ;

ident
    : IDENT
    | QUOTED_IDENT
<<<<<<< HEAD
    | DIM_IDENT
=======
    | VIRTUAL_IDENT
>>>>>>> 1265f8d8
    | nonReserved  -> IDENT[$nonReserved.text]
    ;

DIM_IDENT
    :
    '@' '{'?
        (('[' (IdChar | ' ')+ ']') | IdChar+) ('.' (('[' (IdChar | ' ')+ ']') | IdChar+))?
    '}'?
    ;

fragment IdChar: ('#'|'_'|'A'..'Z'|'a'..'z' ('0'..'9')* IdChar*) ;

number
    : DECIMAL_VALUE
    | INTEGER_VALUE
    ;

bool
    : TRUE
    | FALSE
    ;

integer
    : INTEGER_VALUE
    ;

nonReserved
    : SHOW | TABLES | COLUMNS | PARTITIONS | FUNCTIONS | SCHEMAS | CATALOGS
    | OVER | PARTITION | RANGE | ROWS | PRECEDING | FOLLOWING | CURRENT | ROW
    | DATE | TIME | TIMESTAMP | INTERVAL
    | YEAR | MONTH | DAY | HOUR | MINUTE | SECOND
    | EXPLAIN | FORMAT | TYPE | TEXT | GRAPHVIZ | LOGICAL | DISTRIBUTED
    | TABLESAMPLE | SYSTEM | BERNOULLI | POISSONIZED | USE | JSON | TO
    | RESCALED | APPROXIMATE | AT | CONFIDENCE
    | VIEW | REPLACE
    ;

SELECT: 'SELECT';
FROM: 'FROM';
AS: 'AS';
ALL: 'ALL';
DISTINCT: 'DISTINCT';
WHERE: 'WHERE';
GROUP: 'GROUP';
BY: 'BY';
ORDER: 'ORDER';
HAVING: 'HAVING';
LIMIT: 'LIMIT';
APPROXIMATE: 'APPROXIMATE';
AT: 'AT';
CONFIDENCE: 'CONFIDENCE';
OR: 'OR';
AND: 'AND';
IN: 'IN';
NOT: 'NOT';
EXISTS: 'EXISTS';
BETWEEN: 'BETWEEN';
LIKE: 'LIKE';
IS: 'IS';
NULL: 'NULL';
TRUE: 'TRUE';
FALSE: 'FALSE';
NULLS: 'NULLS';
FIRST: 'FIRST';
LAST: 'LAST';
ESCAPE: 'ESCAPE';
ASC: 'ASC';
DESC: 'DESC';
SUBSTRING: 'SUBSTRING';
FOR: 'FOR';
DATE: 'DATE';
TIME: 'TIME';
TIMESTAMP: 'TIMESTAMP';
INTERVAL: 'INTERVAL';
YEAR: 'YEAR';
MONTH: 'MONTH';
DAY: 'DAY';
HOUR: 'HOUR';
MINUTE: 'MINUTE';
SECOND: 'SECOND';
ZONE: 'ZONE';
CURRENT_DATE: 'CURRENT_DATE';
CURRENT_TIME: 'CURRENT_TIME';
CURRENT_TIMESTAMP: 'CURRENT_TIMESTAMP';
LOCALTIME: 'LOCALTIME';
LOCALTIMESTAMP: 'LOCALTIMESTAMP';
EXTRACT: 'EXTRACT';
COALESCE: 'COALESCE';
NULLIF: 'NULLIF';
CASE: 'CASE';
WHEN: 'WHEN';
THEN: 'THEN';
ELSE: 'ELSE';
END: 'END';
IF: 'IF';
JOIN: 'JOIN';
CROSS: 'CROSS';
OUTER: 'OUTER';
INNER: 'INNER';
LEFT: 'LEFT';
RIGHT: 'RIGHT';
FULL: 'FULL';
NATURAL: 'NATURAL';
USING: 'USING';
ON: 'ON';
OVER: 'OVER';
PARTITION: 'PARTITION';
RANGE: 'RANGE';
ROWS: 'ROWS';
UNBOUNDED: 'UNBOUNDED';
PRECEDING: 'PRECEDING';
FOLLOWING: 'FOLLOWING';
CURRENT: 'CURRENT';
ROW: 'ROW';
WITH: 'WITH';
RECURSIVE: 'RECURSIVE';
VALUES: 'VALUES';
ARRAY: 'ARRAY';
CREATE: 'CREATE';
TABLE: 'TABLE';
VIEW: 'VIEW';
REPLACE: 'REPLACE';
INSERT: 'INSERT';
INTO: 'INTO';
CHAR: 'CHAR';
CHARACTER: 'CHARACTER';
VARYING: 'VARYING';
VARCHAR: 'VARCHAR';
NUMERIC: 'NUMERIC';
NUMBER: 'NUMBER';
DECIMAL: 'DECIMAL';
DEC: 'DEC';
INTEGER: 'INTEGER';
INT: 'INT';
DOUBLE: 'DOUBLE';
BIGINT: 'BIGINT';
BOOLEAN: 'BOOLEAN';
CONSTRAINT: 'CONSTRAINT';
DESCRIBE: 'DESCRIBE';
EXPLAIN: 'EXPLAIN';
FORMAT: 'FORMAT';
TYPE: 'TYPE';
TEXT: 'TEXT';
GRAPHVIZ: 'GRAPHVIZ';
JSON: 'JSON';
LOGICAL: 'LOGICAL';
DISTRIBUTED: 'DISTRIBUTED';
CAST: 'CAST';
TRY_CAST: 'TRY_CAST';
SHOW: 'SHOW';
TABLES: 'TABLES';
SCHEMAS: 'SCHEMAS';
CATALOGS: 'CATALOGS';
COLUMNS: 'COLUMNS';
USE: 'USE';
PARTITIONS: 'PARTITIONS';
FUNCTIONS: 'FUNCTIONS';
DROP: 'DROP';
UNION: 'UNION';
EXCEPT: 'EXCEPT';
INTERSECT: 'INTERSECT';
TO: 'TO';
SYSTEM: 'SYSTEM';
BERNOULLI: 'BERNOULLI';
POISSONIZED: 'POISSONIZED';
TABLESAMPLE: 'TABLESAMPLE';
RESCALED: 'RESCALED';
STRATIFY: 'STRATIFY';
ALTER: 'ALTER';
RENAME: 'RENAME';
<<<<<<< HEAD
UNNEST: 'UNNEST';
=======
TEMP: 'TEMP';
DATA: 'DATA';
>>>>>>> 1265f8d8

EQ  : '=';
NEQ : '<>' | '!=';
LT  : '<';
LTE : '<=';
GT  : '>';
GTE : '>=';

STRING
    : '\'' ( ~'\'' | '\'\'' )* '\''
        { setText(getText().substring(1, getText().length() - 1).replace("''", "'")); }
    ;

INTEGER_VALUE
    : DIGIT+
    ;

DECIMAL_VALUE
    : DIGIT+ '.' DIGIT*
    | '.' DIGIT+
    | DIGIT+ ('.' DIGIT*)? EXPONENT
    | '.' DIGIT+ EXPONENT
    ;

IDENT
    : (LETTER | '_') (LETTER | DIGIT | '_' | '\@' | ':')*
        { IdentifierSymbol.validateIdentifier(input, getText(), allowedIdentifierSymbols); }
    ;

VIRTUAL_IDENT
    :
    '@' '{'?
        (('[' (IdChar | ' ')+ ']') | IdChar+) ('.' (('[' (IdChar | ' ')+ ']') | IdChar+))?
    '}'?
    ;

fragment IdChar: ('#'|'_'|'A'..'Z'|'a'..'z' ('0'..'9')* IdChar*) ;

DIGIT_IDENT
    : DIGIT (LETTER | DIGIT | '_' | '\@' | ':')+
    ;

QUOTED_IDENT
    : '"' ( ~'"' | '""' )* '"'
        { setText(getText().substring(1, getText().length() - 1).replace("\"\"", "\"")); }
    ;

BACKQUOTED_IDENT
    : '`' ( ~'`' | '``' )* '`'
        { setText(getText().substring(1, getText().length() - 1).replace("``", "`")); }
    ;

fragment EXPONENT
    : 'E' ('+' | '-')? DIGIT+
    ;

fragment DIGIT
    : '0'..'9'
    ;

fragment LETTER
    : ('A'..'Z' | 'a'..'z')
    ;

COMMENT
    : '--' (~('\r' | '\n'))* ('\r'? '\n')?     { $channel=HIDDEN; }
    | '/*' (options {greedy=false;} : .)* '*/' { $channel=HIDDEN; }
    ;

WS
    : (' ' | '\t' | '\n' | '\r')+ { $channel=HIDDEN; }
    ;<|MERGE_RESOLUTION|>--- conflicted
+++ resolved
@@ -528,7 +528,7 @@
     | SUBSTRING '(' expr (FROM|',') expr ((FOR|',') expr)? ')' -> ^(FUNCTION_CALL ^(QNAME IDENT["substr"]) expr expr expr?)
     | EXTRACT '(' ident FROM expr ')'              -> ^(EXTRACT ident expr)
     | CAST '(' expr AS type ')'                    -> ^(CAST expr type)
-    | TRY_CAST '(' expr AS type ')'                -> ^(TRY_CAST expr type) 
+    | TRY_CAST '(' expr AS type ')'                -> ^(TRY_CAST expr type)
     ;
 
 //veroFunction
@@ -743,11 +743,7 @@
 ident
     : IDENT
     | QUOTED_IDENT
-<<<<<<< HEAD
     | DIM_IDENT
-=======
-    | VIRTUAL_IDENT
->>>>>>> 1265f8d8
     | nonReserved  -> IDENT[$nonReserved.text]
     ;
 
@@ -918,12 +914,9 @@
 STRATIFY: 'STRATIFY';
 ALTER: 'ALTER';
 RENAME: 'RENAME';
-<<<<<<< HEAD
 UNNEST: 'UNNEST';
-=======
 TEMP: 'TEMP';
 DATA: 'DATA';
->>>>>>> 1265f8d8
 
 EQ  : '=';
 NEQ : '<>' | '!=';
@@ -953,15 +946,6 @@
         { IdentifierSymbol.validateIdentifier(input, getText(), allowedIdentifierSymbols); }
     ;
 
-VIRTUAL_IDENT
-    :
-    '@' '{'?
-        (('[' (IdChar | ' ')+ ']') | IdChar+) ('.' (('[' (IdChar | ' ')+ ']') | IdChar+))?
-    '}'?
-    ;
-
-fragment IdChar: ('#'|'_'|'A'..'Z'|'a'..'z' ('0'..'9')* IdChar*) ;
-
 DIGIT_IDENT
     : DIGIT (LETTER | DIGIT | '_' | '\@' | ':')+
     ;
