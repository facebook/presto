--- conflicted
+++ resolved
@@ -1,4 +1,3 @@
-<<<<<<< HEAD
 /*
  *  Licensed under the Apache License, Version 2.0 (the "License");
  *  you may not use this file except in compliance with the License.
@@ -77,6 +76,7 @@
     CREATE_TABLE;
     CREATE_TEMP_TABLE;
     DROP_TABLE;
+    RENAME_TABLE;
     CREATE_VIEW;
     DROP_VIEW;
     OR_REPLACE;
@@ -95,6 +95,8 @@
 
 @lexer::header {
     package com.facebook.presto.sql.parser;
+
+    import java.util.EnumSet;
 }
 
 @members {
@@ -121,14 +123,18 @@
         if (e.token.getType() == DIGIT_IDENT) {
             return "identifiers must not start with a digit; surround the identifier with double quotes";
         }
-        if (e.token.getType() == COLON_IDENT) {
-            return "identifiers must not contain a colon; use '@' instead of ':' for table links";
-        }
         return super.getErrorMessage(e, tokenNames);
     }
 }
 
 @lexer::members {
+    private EnumSet<IdentifierSymbol> allowedIdentifierSymbols = EnumSet.noneOf(IdentifierSymbol.class);
+
+    public void setAllowedIdentifierSymbols(EnumSet<IdentifierSymbol> allowedIdentifierSymbols)
+    {
+        this.allowedIdentifierSymbols = EnumSet.copyOf(allowedIdentifierSymbols);
+    }
+
     @Override
     public void reportError(RecognitionException e)
     {
@@ -162,8 +168,10 @@
     | showFunctionsStmt
     | useCollectionStmt
     | createTableStmt
-    | createTempTableStmt
+    | createTempTableStmt    
+    | insertStmt
     | dropTableStmt
+    | alterTableStmt
     | createViewStmt
     | dropViewStmt
     ;
@@ -186,14 +194,14 @@
 
 queryExprBody
     : ( queryTerm -> queryTerm )
-      ( UNION setQuant? queryTerm       -> ^(UNION $queryExprBody queryTerm setQuant?)
-      | EXCEPT setQuant? queryTerm      -> ^(EXCEPT $queryExprBody queryTerm setQuant?)
+      ( UNION s=setQuant? queryTerm       -> ^(UNION $queryExprBody queryTerm $s?)
+      | EXCEPT s=setQuant? queryTerm      -> ^(EXCEPT $queryExprBody queryTerm $s?)
       )*
     ;
 
 queryTerm
     : ( queryPrimary -> queryPrimary )
-      ( INTERSECT setQuant? queryPrimary -> ^(INTERSECT $queryTerm queryPrimary setQuant?) )*
+      ( INTERSECT s=setQuant? queryPrimary -> ^(INTERSECT $queryTerm queryPrimary $s?) )*
     ;
 
 queryPrimary
@@ -504,6 +512,7 @@
     | SUBSTRING '(' expr FROM expr (FOR expr)? ')' -> ^(FUNCTION_CALL ^(QNAME IDENT["substr"]) expr expr expr?)
     | EXTRACT '(' ident FROM expr ')'              -> ^(EXTRACT ident expr)
     | CAST '(' expr AS type ')'                    -> ^(CAST expr type)
+    | TRY_CAST '(' expr AS type ')'                -> ^(TRY_CAST expr type)
     ;
 
 // TODO: this should be 'dataType', which supports arbitrary type specifications. For now we constrain to simple types
@@ -625,12 +634,20 @@
     : DROP TABLE qname -> ^(DROP_TABLE qname)
     ;
 
+insertStmt
+    : INSERT INTO qname query -> ^(INSERT qname query)
+    ;
+
 createTableStmt
     : CREATE TABLE qname s=tableContentsSource -> ^(CREATE_TABLE qname $s)
     ;
 
 createTempTableStmt
     : CREATE TEMP TABLE qname s=tableContentsSource WITH DATA -> ^(CREATE_TEMP_TABLE qname $s)
+    ;
+
+alterTableStmt
+    : ALTER TABLE s=qname RENAME TO t=qname -> ^(RENAME_TABLE $s $t)
     ;
 
 createViewStmt
@@ -707,955 +724,6 @@
     : IDENT
     | QUOTED_IDENT
     | VIRTUAL_IDENT
-    | nonReserved  -> IDENT[$nonReserved.text]
-    ;
-
-number
-    : DECIMAL_VALUE
-    | INTEGER_VALUE
-    ;
-
-bool
-    : TRUE
-    | FALSE
-    ;
-
-integer
-    : INTEGER_VALUE
-    ;
-
-nonReserved
-    : SHOW | TABLES | COLUMNS | PARTITIONS | FUNCTIONS | SCHEMAS | CATALOGS
-    | OVER | PARTITION | RANGE | ROWS | PRECEDING | FOLLOWING | CURRENT | ROW
-    | DATE | TIME | TIMESTAMP | INTERVAL
-    | YEAR | MONTH | DAY | HOUR | MINUTE | SECOND
-    | EXPLAIN | FORMAT | TYPE | TEXT | GRAPHVIZ | LOGICAL | DISTRIBUTED
-    | TABLESAMPLE | SYSTEM | BERNOULLI | POISSONIZED | USE | SCHEMA | CATALOG | JSON | TO
-    | RESCALED | APPROXIMATE | AT | CONFIDENCE
-    | VIEW | REPLACE
-    ;
-
-SELECT: 'SELECT';
-FROM: 'FROM';
-AS: 'AS';
-ALL: 'ALL';
-DISTINCT: 'DISTINCT';
-WHERE: 'WHERE';
-GROUP: 'GROUP';
-BY: 'BY';
-ORDER: 'ORDER';
-HAVING: 'HAVING';
-LIMIT: 'LIMIT';
-APPROXIMATE: 'APPROXIMATE';
-AT: 'AT';
-CONFIDENCE: 'CONFIDENCE';
-OR: 'OR';
-AND: 'AND';
-IN: 'IN';
-NOT: 'NOT';
-EXISTS: 'EXISTS';
-BETWEEN: 'BETWEEN';
-LIKE: 'LIKE';
-IS: 'IS';
-NULL: 'NULL';
-TRUE: 'TRUE';
-FALSE: 'FALSE';
-NULLS: 'NULLS';
-FIRST: 'FIRST';
-LAST: 'LAST';
-ESCAPE: 'ESCAPE';
-ASC: 'ASC';
-DESC: 'DESC';
-SUBSTRING: 'SUBSTRING';
-FOR: 'FOR';
-DATE: 'DATE';
-TIME: 'TIME';
-TIMESTAMP: 'TIMESTAMP';
-INTERVAL: 'INTERVAL';
-YEAR: 'YEAR';
-MONTH: 'MONTH';
-DAY: 'DAY';
-HOUR: 'HOUR';
-MINUTE: 'MINUTE';
-SECOND: 'SECOND';
-ZONE: 'ZONE';
-CURRENT_DATE: 'CURRENT_DATE';
-CURRENT_TIME: 'CURRENT_TIME';
-CURRENT_TIMESTAMP: 'CURRENT_TIMESTAMP';
-LOCALTIME: 'LOCALTIME';
-LOCALTIMESTAMP: 'LOCALTIMESTAMP';
-EXTRACT: 'EXTRACT';
-COALESCE: 'COALESCE';
-NULLIF: 'NULLIF';
-CASE: 'CASE';
-WHEN: 'WHEN';
-THEN: 'THEN';
-ELSE: 'ELSE';
-END: 'END';
-IF: 'IF';
-JOIN: 'JOIN';
-CROSS: 'CROSS';
-OUTER: 'OUTER';
-INNER: 'INNER';
-LEFT: 'LEFT';
-RIGHT: 'RIGHT';
-FULL: 'FULL';
-NATURAL: 'NATURAL';
-USING: 'USING';
-ON: 'ON';
-OVER: 'OVER';
-PARTITION: 'PARTITION';
-RANGE: 'RANGE';
-ROWS: 'ROWS';
-UNBOUNDED: 'UNBOUNDED';
-PRECEDING: 'PRECEDING';
-FOLLOWING: 'FOLLOWING';
-CURRENT: 'CURRENT';
-ROW: 'ROW';
-WITH: 'WITH';
-RECURSIVE: 'RECURSIVE';
-VALUES: 'VALUES';
-CREATE: 'CREATE';
-TABLE: 'TABLE';
-VIEW: 'VIEW';
-REPLACE: 'REPLACE';
-CHAR: 'CHAR';
-CHARACTER: 'CHARACTER';
-VARYING: 'VARYING';
-VARCHAR: 'VARCHAR';
-NUMERIC: 'NUMERIC';
-NUMBER: 'NUMBER';
-DECIMAL: 'DECIMAL';
-DEC: 'DEC';
-INTEGER: 'INTEGER';
-INT: 'INT';
-DOUBLE: 'DOUBLE';
-BIGINT: 'BIGINT';
-BOOLEAN: 'BOOLEAN';
-CONSTRAINT: 'CONSTRAINT';
-DESCRIBE: 'DESCRIBE';
-EXPLAIN: 'EXPLAIN';
-FORMAT: 'FORMAT';
-TYPE: 'TYPE';
-TEXT: 'TEXT';
-GRAPHVIZ: 'GRAPHVIZ';
-JSON: 'JSON';
-LOGICAL: 'LOGICAL';
-DISTRIBUTED: 'DISTRIBUTED';
-CAST: 'CAST';
-SHOW: 'SHOW';
-TABLES: 'TABLES';
-SCHEMA: 'SCHEMA';
-SCHEMAS: 'SCHEMAS';
-CATALOG: 'CATALOG';
-CATALOGS: 'CATALOGS';
-COLUMNS: 'COLUMNS';
-USE: 'USE';
-PARTITIONS: 'PARTITIONS';
-FUNCTIONS: 'FUNCTIONS';
-DROP: 'DROP';
-UNION: 'UNION';
-EXCEPT: 'EXCEPT';
-INTERSECT: 'INTERSECT';
-TO: 'TO';
-SYSTEM: 'SYSTEM';
-BERNOULLI: 'BERNOULLI';
-POISSONIZED: 'POISSONIZED';
-TABLESAMPLE: 'TABLESAMPLE';
-RESCALED: 'RESCALED';
-STRATIFY: 'STRATIFY';
-TEMP: 'TEMP';
-DATA: 'DATA';
-
-EQ  : '=';
-NEQ : '<>' | '!=';
-LT  : '<';
-LTE : '<=';
-GT  : '>';
-GTE : '>=';
-
-STRING
-    : '\'' ( ~'\'' | '\'\'' )* '\''
-        { setText(getText().substring(1, getText().length() - 1).replace("''", "'")); }
-    ;
-
-INTEGER_VALUE
-    : DIGIT+
-    ;
-
-DECIMAL_VALUE
-    : DIGIT+ '.' DIGIT*
-    | '.' DIGIT+
-    | DIGIT+ ('.' DIGIT*)? EXPONENT
-    | '.' DIGIT+ EXPONENT
-    ;
-
-IDENT
-    : (LETTER | '_') (LETTER | DIGIT | '_' | '\@')*
-    ;
-
-VIRTUAL_IDENT
-    : ('\@') ('\{') (~('\}'))+ ('\}')
-    ;
-
-DIGIT_IDENT
-    : DIGIT (LETTER | DIGIT | '_' | '\@')+
-    ;
-
-QUOTED_IDENT
-    : '"' ( ~'"' | '""' )* '"'
-        { setText(getText().substring(1, getText().length() - 1).replace("\"\"", "\"")); }
-    ;
-
-BACKQUOTED_IDENT
-    : '`' ( ~'`' | '``' )* '`'
-        { setText(getText().substring(1, getText().length() - 1).replace("``", "`")); }
-    ;
-
-COLON_IDENT
-    : (LETTER | DIGIT | '_' )+ ':' (LETTER | DIGIT | '_' )+
-    ;
-
-fragment EXPONENT
-    : 'E' ('+' | '-')? DIGIT+
-    ;
-
-fragment DIGIT
-    : '0'..'9'
-    ;
-
-fragment LETTER
-    : ('A'..'Z' | 'a'..'z')
-    ;
-
-COMMENT
-    : '--' (~('\r' | '\n'))* ('\r'? '\n')?     { $channel=HIDDEN; }
-    | '/*' (options {greedy=false;} : .)* '*/' { $channel=HIDDEN; }
-    ;
-
-WS
-    : (' ' | '\t' | '\n' | '\r')+ { $channel=HIDDEN; }
-    ;
-=======
-/*
- *  Licensed under the Apache License, Version 2.0 (the "License");
- *  you may not use this file except in compliance with the License.
- *  You may obtain a copy of the License at
- *
- *      http://www.apache.org/licenses/LICENSE-2.0
- *
- *  Unless required by applicable law or agreed to in writing, software
- *  distributed under the License is distributed on an "AS IS" BASIS,
- *  WITHOUT WARRANTIES OR CONDITIONS OF ANY KIND, either express or implied.
- *  See the License for the specific language governing permissions and
- *  limitations under the License.
- */
-
-grammar Statement;
-
-options {
-    output = AST;
-    ASTLabelType = CommonTree;
-    memoize=true;
-}
-
-tokens {
-    LEXER_ERROR;
-    TERMINATOR;
-    STATEMENT_LIST;
-    GROUP_BY;
-    ORDER_BY;
-    SORT_ITEM;
-    QUERY;
-    WITH_LIST;
-    WITH_QUERY;
-    ALL_COLUMNS;
-    SELECT_LIST;
-    SELECT_ITEM;
-    ALIASED_COLUMNS;
-    TABLE_SUBQUERY;
-    TABLE_VALUE;
-    ROW_VALUE;
-    EXPLAIN_OPTIONS;
-    EXPLAIN_FORMAT;
-    EXPLAIN_TYPE;
-    TABLE;
-    JOINED_TABLE;
-    QUALIFIED_JOIN;
-    CROSS_JOIN;
-    INNER_JOIN;
-    LEFT_JOIN;
-    RIGHT_JOIN;
-    FULL_JOIN;
-    COMPARE;
-    IS_NULL;
-    IS_NOT_NULL;
-    IS_DISTINCT_FROM;
-    IN_LIST;
-    SIMPLE_CASE;
-    SEARCHED_CASE;
-    FUNCTION_CALL;
-    LITERAL;
-    TIME_ZONE_CONVERSION;
-    WINDOW;
-    PARTITION_BY;
-    UNBOUNDED_PRECEDING;
-    UNBOUNDED_FOLLOWING;
-    CURRENT_ROW;
-    NEGATIVE;
-    QNAME;
-    SHOW_TABLES;
-    SHOW_SCHEMAS;
-    SHOW_CATALOGS;
-    SHOW_COLUMNS;
-    SHOW_PARTITIONS;
-    SHOW_FUNCTIONS;
-    USE_CATALOG;
-    USE_SCHEMA;
-    CREATE_TABLE;
-    DROP_TABLE;
-    RENAME_TABLE;
-    CREATE_VIEW;
-    DROP_VIEW;
-    OR_REPLACE;
-    TABLE_ELEMENT_LIST;
-    COLUMN_DEF;
-    NOT_NULL;
-    ALIASED_RELATION;
-    SAMPLED_RELATION;
-    QUERY_SPEC;
-    STRATIFY_ON;
-}
-
-@header {
-    package com.facebook.presto.sql.parser;
-}
-
-@lexer::header {
-    package com.facebook.presto.sql.parser;
-
-    import java.util.EnumSet;
-}
-
-@members {
-    @Override
-    protected Object recoverFromMismatchedToken(IntStream input, int tokenType, BitSet follow)
-            throws RecognitionException
-    {
-        throw new MismatchedTokenException(tokenType, input);
-    }
-
-    @Override
-    public Object recoverFromMismatchedSet(IntStream input, RecognitionException e, BitSet follow)
-            throws RecognitionException
-    {
-        throw e;
-    }
-
-    @Override
-    public String getErrorMessage(RecognitionException e, String[] tokenNames)
-    {
-        if (e.token.getType() == BACKQUOTED_IDENT) {
-            return "backquoted identifiers are not supported; use double quotes to quote identifiers";
-        }
-        if (e.token.getType() == DIGIT_IDENT) {
-            return "identifiers must not start with a digit; surround the identifier with double quotes";
-        }
-        return super.getErrorMessage(e, tokenNames);
-    }
-}
-
-@lexer::members {
-    private EnumSet<IdentifierSymbol> allowedIdentifierSymbols = EnumSet.noneOf(IdentifierSymbol.class);
-
-    public void setAllowedIdentifierSymbols(EnumSet<IdentifierSymbol> allowedIdentifierSymbols)
-    {
-        this.allowedIdentifierSymbols = EnumSet.copyOf(allowedIdentifierSymbols);
-    }
-
-    @Override
-    public void reportError(RecognitionException e)
-    {
-        throw new ParsingException(getErrorMessage(e, getTokenNames()), e);
-    }
-}
-
-@rulecatch {
-    catch (RecognitionException re) {
-        throw new ParsingException(getErrorMessage(re, getTokenNames()), re);
-    }
-}
-
-
-singleStatement
-    : statement EOF -> statement
-    ;
-
-singleExpression
-    : expr EOF -> expr
-    ;
-
-statement
-    : query
-    | explainStmt
-    | showTablesStmt
-    | showSchemasStmt
-    | showCatalogsStmt
-    | showColumnsStmt
-    | showPartitionsStmt
-    | showFunctionsStmt
-    | useCollectionStmt
-    | createTableStmt
-    | insertStmt
-    | dropTableStmt
-    | alterTableStmt
-    | createViewStmt
-    | dropViewStmt
-    ;
-
-query
-    : queryExpr -> ^(QUERY queryExpr)
-    ;
-
-queryExpr
-    : withClause?
-      ( (orderOrLimitQuerySpec) => orderOrLimitQuerySpec
-      | queryExprBody orderClause? limitClause?
-      )
-      approximateClause?
-    ;
-
-orderOrLimitQuerySpec
-    : simpleQuery (orderClause limitClause? | limitClause) -> ^(QUERY_SPEC simpleQuery orderClause? limitClause?)
-    ;
-
-queryExprBody
-    : ( queryTerm -> queryTerm )
-      ( UNION s=setQuant? queryTerm       -> ^(UNION $queryExprBody queryTerm $s?)
-      | EXCEPT s=setQuant? queryTerm      -> ^(EXCEPT $queryExprBody queryTerm $s?)
-      )*
-    ;
-
-queryTerm
-    : ( queryPrimary -> queryPrimary )
-      ( INTERSECT s=setQuant? queryPrimary -> ^(INTERSECT $queryTerm queryPrimary $s?) )*
-    ;
-
-queryPrimary
-    : simpleQuery -> ^(QUERY_SPEC simpleQuery)
-    | tableSubquery
-    | explicitTable
-    | tableValue
-    ;
-
-explicitTable
-    : TABLE table -> table
-    ;
-
-tableValue
-    : VALUES rowValue (',' rowValue)*  -> ^(TABLE_VALUE rowValue+)
-    ;
-
-rowValue
-    : '(' expr (',' expr)* ')' -> ^(ROW_VALUE expr+)
-    ;
-
-simpleQuery
-    : selectClause
-      fromClause?
-      whereClause?
-      groupClause?
-      havingClause?
-    ;
-
-restrictedSelectStmt
-    : selectClause
-      fromClause
-    ;
-
-approximateClause
-    : APPROXIMATE AT number CONFIDENCE -> ^(APPROXIMATE number)
-    ;
-
-withClause
-    : WITH r=RECURSIVE? withList -> ^(WITH $r? withList)
-    ;
-
-selectClause
-    : SELECT selectExpr -> ^(SELECT selectExpr)
-    ;
-
-fromClause
-    : FROM tableRef (',' tableRef)* -> ^(FROM tableRef+)
-    ;
-
-whereClause
-    : WHERE expr -> ^(WHERE expr)
-    ;
-
-groupClause
-    : GROUP BY expr (',' expr)* -> ^(GROUP_BY expr+)
-    ;
-
-havingClause
-    : HAVING expr -> ^(HAVING expr)
-    ;
-
-orderClause
-    : ORDER BY sortItem (',' sortItem)* -> ^(ORDER_BY sortItem+)
-    ;
-
-limitClause
-    : LIMIT integer -> ^(LIMIT integer)
-    ;
-
-withList
-    : withQuery (',' withQuery)* -> ^(WITH_LIST withQuery+)
-    ;
-
-withQuery
-    : ident aliasedColumns? AS subquery -> ^(WITH_QUERY ident subquery aliasedColumns?)
-    ;
-
-selectExpr
-    : setQuant? selectList
-    ;
-
-setQuant
-    : DISTINCT
-    | ALL
-    ;
-
-selectList
-    : selectSublist (',' selectSublist)* -> ^(SELECT_LIST selectSublist+)
-    ;
-
-selectSublist
-    : expr (AS? ident)? -> ^(SELECT_ITEM expr ident?)
-    | qname '.' '*'     -> ^(ALL_COLUMNS qname)
-    | '*'               -> ALL_COLUMNS
-    ;
-
-tableRef
-    : ( tableFactor -> tableFactor )
-      ( CROSS JOIN tableFactor                 -> ^(CROSS_JOIN $tableRef tableFactor)
-      | joinType JOIN tableFactor joinCriteria -> ^(QUALIFIED_JOIN joinType joinCriteria $tableRef tableFactor)
-      | NATURAL joinType JOIN tableFactor      -> ^(QUALIFIED_JOIN joinType NATURAL $tableRef tableFactor)
-      )*
-    ;
-
-sampleType
-    : BERNOULLI
-    | SYSTEM
-    | POISSONIZED
-    ;
-
-stratifyOn
-    : STRATIFY ON '(' expr (',' expr)* ')' -> ^(STRATIFY_ON expr+)
-    ;
-
-tableFactor
-    : ( tablePrimary -> tablePrimary )
-      ( TABLESAMPLE sampleType '(' expr ')' RESCALED? stratifyOn? -> ^(SAMPLED_RELATION $tableFactor sampleType expr RESCALED? stratifyOn?) )?
-    ;
-
-tablePrimary
-    : ( relation -> relation )
-      ( AS? ident aliasedColumns? -> ^(ALIASED_RELATION $tablePrimary ident aliasedColumns?) )?
-    ;
-
-relation
-    : table
-    | ('(' tableRef ')') => joinedTable
-    | tableSubquery
-    ;
-
-table
-    : qname -> ^(TABLE qname)
-    ;
-
-tableSubquery
-    : '(' query ')' -> ^(TABLE_SUBQUERY query)
-    ;
-
-joinedTable
-    : '(' tableRef ')' -> ^(JOINED_TABLE tableRef)
-    ;
-
-joinType
-    : INNER?       -> INNER_JOIN
-    | LEFT OUTER?  -> LEFT_JOIN
-    | RIGHT OUTER? -> RIGHT_JOIN
-    | FULL OUTER?  -> FULL_JOIN
-    ;
-
-joinCriteria
-    : ON expr                          -> ^(ON expr)
-    | USING '(' ident (',' ident)* ')' -> ^(USING ident+)
-    ;
-
-aliasedColumns
-    : '(' ident (',' ident)* ')' -> ^(ALIASED_COLUMNS ident+)
-    ;
-
-expr
-    : orExpression
-    ;
-
-orExpression
-    : andExpression (OR^ andExpression)*
-    ;
-
-andExpression
-    : notExpression (AND^ notExpression)*
-    ;
-
-notExpression
-    : (NOT^)* booleanTest
-    ;
-
-booleanTest
-    : booleanPrimary
-    ;
-
-booleanPrimary
-    : predicate
-    | EXISTS subquery -> ^(EXISTS subquery)
-    ;
-
-predicate
-    : (predicatePrimary -> predicatePrimary)
-      ( cmpOp e=predicatePrimary                                  -> ^(cmpOp $predicate $e)
-      | IS DISTINCT FROM e=predicatePrimary                       -> ^(IS_DISTINCT_FROM $predicate $e)
-      | IS NOT DISTINCT FROM e=predicatePrimary                   -> ^(NOT ^(IS_DISTINCT_FROM $predicate $e))
-      | BETWEEN min=predicatePrimary AND max=predicatePrimary     -> ^(BETWEEN $predicate $min $max)
-      | NOT BETWEEN min=predicatePrimary AND max=predicatePrimary -> ^(NOT ^(BETWEEN $predicate $min $max))
-      | LIKE e=predicatePrimary (ESCAPE x=predicatePrimary)?      -> ^(LIKE $predicate $e $x?)
-      | NOT LIKE e=predicatePrimary (ESCAPE x=predicatePrimary)?  -> ^(NOT ^(LIKE $predicate $e $x?))
-      | IS NULL                                                   -> ^(IS_NULL $predicate)
-      | IS NOT NULL                                               -> ^(IS_NOT_NULL $predicate)
-      | IN inList                                                 -> ^(IN $predicate inList)
-      | NOT IN inList                                             -> ^(NOT ^(IN $predicate inList))
-      )*
-    ;
-
-predicatePrimary
-    : (numericExpr -> numericExpr)
-      ( '||' e=numericExpr -> ^(FUNCTION_CALL ^(QNAME IDENT["concat"]) $predicatePrimary $e) )*
-    ;
-
-numericExpr
-    : numericTerm (('+' | '-')^ numericTerm)*
-    ;
-
-numericTerm
-    : numericFactor (('*' | '/' | '%')^ numericFactor)*
-    ;
-
-numericFactor
-    : exprWithTimeZone
-    | '+' numericFactor -> numericFactor
-    | '-' numericFactor -> ^(NEGATIVE numericFactor)
-    ;
-
-exprWithTimeZone
-    : (exprPrimary -> exprPrimary)
-      (
-        // todo this should have a full tree node to preserve the syntax
-        AT TIME ZONE STRING           -> ^(FUNCTION_CALL ^(QNAME IDENT["at_time_zone"]) $exprWithTimeZone STRING)
-      | AT TIME ZONE intervalLiteral    -> ^(FUNCTION_CALL ^(QNAME IDENT["at_time_zone"]) $exprWithTimeZone intervalLiteral)
-      )?
-    ;
-
-exprPrimary
-    : NULL
-    | (literal) => literal
-    | qnameOrFunction
-    | specialFunction
-    | number
-    | bool
-    | STRING
-    | caseExpression
-    | ('(' expr ')') => ('(' expr ')' -> expr)
-    | subquery
-    ;
-
-qnameOrFunction
-    : (qname -> qname)
-      ( ('(' '*' ')' over?                          -> ^(FUNCTION_CALL $qnameOrFunction over?))
-      | ('(' setQuant? expr? (',' expr)* ')' over?  -> ^(FUNCTION_CALL $qnameOrFunction over? setQuant? expr*))
-      )?
-    ;
-
-inList
-    : ('(' expr) => ('(' expr (',' expr)* ')' -> ^(IN_LIST expr+))
-    | subquery
-    ;
-
-sortItem
-    : expr ordering nullOrdering? -> ^(SORT_ITEM expr ordering nullOrdering?)
-    ;
-
-ordering
-    : -> ASC
-    | ASC
-    | DESC
-    ;
-
-nullOrdering
-    : NULLS FIRST -> FIRST
-    | NULLS LAST  -> LAST
-    ;
-
-cmpOp
-    : EQ | NEQ | LT | LTE | GT | GTE
-    ;
-
-subquery
-    : '(' query ')' -> query
-    ;
-
-literal
-    : (VARCHAR) => VARCHAR STRING     -> ^(LITERAL IDENT["VARCHAR"] STRING)
-    | (BIGINT) => BIGINT STRING       -> ^(LITERAL IDENT["BIGINT"] STRING)
-    | (DOUBLE) => DOUBLE STRING       -> ^(LITERAL IDENT["DOUBLE"] STRING)
-    | (BOOLEAN) => BOOLEAN STRING     -> ^(LITERAL IDENT["BOOLEAN"] STRING)
-    | (DATE) => DATE STRING           -> ^(LITERAL IDENT["DATE"] STRING)
-    | (TIME) => TIME STRING           -> ^(TIME STRING)
-    | (TIMESTAMP) => TIMESTAMP STRING -> ^(TIMESTAMP STRING)
-    | (INTERVAL) => intervalLiteral
-    | ident STRING                    -> ^(LITERAL ident STRING)
-    ;
-
-intervalLiteral
-    : INTERVAL intervalSign? STRING s=intervalField ( TO e=intervalField )? -> ^(INTERVAL STRING intervalSign? $s $e?)
-    ;
-
-intervalSign
-    : '+' ->
-    | '-' -> NEGATIVE
-    ;
-
-intervalField
-    : YEAR | MONTH | DAY | HOUR | MINUTE | SECOND
-    ;
-
-specialFunction
-    : CURRENT_DATE
-    | CURRENT_TIME ('(' integer ')')?              -> ^(CURRENT_TIME integer?)
-    | CURRENT_TIMESTAMP ('(' integer ')')?         -> ^(CURRENT_TIMESTAMP integer?)
-    | LOCALTIME ('(' integer ')')?                 -> ^(LOCALTIME integer?)
-    | LOCALTIMESTAMP ('(' integer ')')?            -> ^(LOCALTIMESTAMP integer?)
-    | SUBSTRING '(' expr FROM expr (FOR expr)? ')' -> ^(FUNCTION_CALL ^(QNAME IDENT["substr"]) expr expr expr?)
-    | EXTRACT '(' ident FROM expr ')'              -> ^(EXTRACT ident expr)
-    | CAST '(' expr AS type ')'                    -> ^(CAST expr type)
-    | TRY_CAST '(' expr AS type ')'                -> ^(TRY_CAST expr type)
-    ;
-
-// TODO: this should be 'dataType', which supports arbitrary type specifications. For now we constrain to simple types
-type
-    : VARCHAR                    -> IDENT["VARCHAR"]
-    | BIGINT                     -> IDENT["BIGINT"]
-    | DOUBLE                     -> IDENT["DOUBLE"]
-    | BOOLEAN                    -> IDENT["BOOLEAN"]
-    | TIME WITH TIME ZONE        -> IDENT["TIME WITH TIME ZONE"]
-    | TIMESTAMP WITH TIME ZONE   -> IDENT["TIMESTAMP WITH TIME ZONE"]
-    | ident
-    ;
-
-caseExpression
-    : NULLIF '(' expr ',' expr ')'          -> ^(NULLIF expr expr)
-    | COALESCE '(' expr (',' expr)* ')'     -> ^(COALESCE expr+)
-    | CASE expr whenClause+ elseClause? END -> ^(SIMPLE_CASE expr whenClause+ elseClause?)
-    | CASE whenClause+ elseClause? END      -> ^(SEARCHED_CASE whenClause+ elseClause?)
-    | IF '(' expr ',' expr (',' expr)? ')'  -> ^(IF expr expr expr?)
-    ;
-
-whenClause
-    : WHEN expr THEN expr -> ^(WHEN expr expr)
-    ;
-
-elseClause
-    : ELSE expr -> expr
-    ;
-
-over
-    : OVER '(' window ')' -> window
-    ;
-
-window
-    : p=windowPartition? o=orderClause? f=windowFrame? -> ^(WINDOW $p? $o ?$f?)
-    ;
-
-windowPartition
-    : PARTITION BY expr (',' expr)* -> ^(PARTITION_BY expr+)
-    ;
-
-windowFrame
-    : RANGE frameBound                        -> ^(RANGE frameBound)
-    | ROWS frameBound                         -> ^(ROWS frameBound)
-    | RANGE BETWEEN frameBound AND frameBound -> ^(RANGE frameBound frameBound)
-    | ROWS BETWEEN frameBound AND frameBound  -> ^(ROWS frameBound frameBound)
-    ;
-
-frameBound
-    : UNBOUNDED PRECEDING -> UNBOUNDED_PRECEDING
-    | UNBOUNDED FOLLOWING -> UNBOUNDED_FOLLOWING
-    | CURRENT ROW         -> CURRENT_ROW
-    | expr
-      ( PRECEDING -> ^(PRECEDING expr)
-      | FOLLOWING -> ^(FOLLOWING expr)
-      )
-    ;
-
-useCollectionStmt
-    : USE CATALOG ident -> ^(USE_CATALOG ident)
-    | USE SCHEMA ident -> ^(USE_SCHEMA ident)
-    ;
-
-explainStmt
-    : EXPLAIN explainOptions? statement -> ^(EXPLAIN explainOptions? statement)
-    ;
-
-explainOptions
-    : '(' explainOption (',' explainOption)* ')' -> ^(EXPLAIN_OPTIONS explainOption+)
-    ;
-
-explainOption
-    : FORMAT TEXT      -> ^(EXPLAIN_FORMAT TEXT)
-    | FORMAT GRAPHVIZ  -> ^(EXPLAIN_FORMAT GRAPHVIZ)
-    | FORMAT JSON      -> ^(EXPLAIN_FORMAT JSON)
-    | TYPE LOGICAL     -> ^(EXPLAIN_TYPE LOGICAL)
-    | TYPE DISTRIBUTED -> ^(EXPLAIN_TYPE DISTRIBUTED)
-    ;
-
-showTablesStmt
-    : SHOW TABLES from=showTablesFrom? like=showTablesLike? -> ^(SHOW_TABLES $from? $like?)
-    ;
-
-showTablesFrom
-    : (FROM | IN) qname -> ^(FROM qname)
-    ;
-
-showTablesLike
-    : LIKE s=STRING -> ^(LIKE $s)
-    ;
-
-showSchemasStmt
-    : SHOW SCHEMAS from=showSchemasFrom? -> ^(SHOW_SCHEMAS $from?)
-    ;
-
-showSchemasFrom
-    : (FROM | IN) ident -> ^(FROM ident)
-    ;
-
-showCatalogsStmt
-    : SHOW CATALOGS -> SHOW_CATALOGS
-    ;
-
-showColumnsStmt
-    : SHOW COLUMNS (FROM | IN) qname -> ^(SHOW_COLUMNS qname)
-    | DESCRIBE qname                 -> ^(SHOW_COLUMNS qname)
-    | DESC qname                     -> ^(SHOW_COLUMNS qname)
-    ;
-
-showPartitionsStmt
-    : SHOW PARTITIONS (FROM | IN) qname w=whereClause? o=orderClause? l=limitClause? -> ^(SHOW_PARTITIONS qname $w? $o? $l?)
-    ;
-
-showFunctionsStmt
-    : SHOW FUNCTIONS -> SHOW_FUNCTIONS
-    ;
-
-dropTableStmt
-    : DROP TABLE qname -> ^(DROP_TABLE qname)
-    ;
-
-insertStmt
-    : INSERT INTO qname query -> ^(INSERT qname query)
-    ;
-
-createTableStmt
-    : CREATE TABLE qname s=tableContentsSource -> ^(CREATE_TABLE qname $s)
-    ;
-
-alterTableStmt
-    : ALTER TABLE s=qname RENAME TO t=qname -> ^(RENAME_TABLE $s $t)
-    ;
-
-createViewStmt
-    : CREATE r=orReplace? VIEW qname s=tableContentsSource -> ^(CREATE_VIEW qname $s $r?)
-    ;
-
-dropViewStmt
-    : DROP VIEW qname -> ^(DROP_VIEW qname)
-    ;
-
-orReplace
-    : OR REPLACE -> OR_REPLACE
-    ;
-
-tableContentsSource
-    : AS query -> query
-    ;
-
-tableElementList
-    : '(' tableElement (',' tableElement)* ')' -> ^(TABLE_ELEMENT_LIST tableElement+)
-    ;
-
-tableElement
-    : ident dataType columnConstDef* -> ^(COLUMN_DEF ident dataType columnConstDef*)
-    ;
-
-dataType
-    : charType
-    | exactNumType
-    | dateType
-    ;
-
-charType
-    : CHAR charlen?              -> ^(CHAR charlen?)
-    | CHARACTER charlen?         -> ^(CHAR charlen?)
-    | VARCHAR charlen?           -> ^(VARCHAR charlen?)
-    | CHAR VARYING charlen?      -> ^(VARCHAR charlen?)
-    | CHARACTER VARYING charlen? -> ^(VARCHAR charlen?)
-    ;
-
-charlen
-    : '(' integer ')' -> integer
-    ;
-
-exactNumType
-    : NUMERIC numlen? -> ^(NUMERIC numlen?)
-    | DECIMAL numlen? -> ^(NUMERIC numlen?)
-    | DEC numlen?     -> ^(NUMERIC numlen?)
-    | INTEGER         -> ^(INTEGER)
-    | INT             -> ^(INTEGER)
-    ;
-
-numlen
-    : '(' p=integer (',' s=integer)? ')' -> $p $s?
-    ;
-
-dateType
-    : DATE -> ^(DATE)
-    ;
-
-columnConstDef
-    : columnConst -> ^(CONSTRAINT columnConst)
-    ;
-
-columnConst
-    : NOT NULL -> NOT_NULL
-    ;
-
-qname
-    : ident ('.' ident)* -> ^(QNAME ident+)
-    ;
-
-ident
-    : IDENT
-    | QUOTED_IDENT
     | nonReserved  -> IDENT[$nonReserved.text]
     ;
 
@@ -1818,6 +886,8 @@
 STRATIFY: 'STRATIFY';
 ALTER: 'ALTER';
 RENAME: 'RENAME';
+TEMP: 'TEMP';
+DATA: 'DATA';
 
 EQ  : '=';
 NEQ : '<>' | '!=';
@@ -1847,6 +917,10 @@
         { IdentifierSymbol.validateIdentifier(input, getText(), allowedIdentifierSymbols); }
     ;
 
+VIRTUAL_IDENT
+    : ('\@') ('\{') (~('\}'))+ ('\}')
+    ;
+
 DIGIT_IDENT
     : DIGIT (LETTER | DIGIT | '_' | '\@' | ':')+
     ;
@@ -1870,7 +944,7 @@
     ;
 
 fragment LETTER
-    : 'A'..'Z'
+    : ('A'..'Z' | 'a'..'z')
     ;
 
 COMMENT
@@ -1880,5 +954,4 @@
 
 WS
     : (' ' | '\t' | '\n' | '\r')+ { $channel=HIDDEN; }
-    ;
->>>>>>> c3fd21e3
+    ;