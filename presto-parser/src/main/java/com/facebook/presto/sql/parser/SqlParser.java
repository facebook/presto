/*
 * Licensed under the Apache License, Version 2.0 (the "License");
 * you may not use this file except in compliance with the License.
 * You may obtain a copy of the License at
 *
 *     http://www.apache.org/licenses/LICENSE-2.0
 *
 * Unless required by applicable law or agreed to in writing, software
 * distributed under the License is distributed on an "AS IS" BASIS,
 * WITHOUT WARRANTIES OR CONDITIONS OF ANY KIND, either express or implied.
 * See the License for the specific language governing permissions and
 * limitations under the License.
 */
package com.facebook.presto.sql.parser;

import com.facebook.presto.sql.tree.Expression;
import com.facebook.presto.sql.tree.Node;
import com.facebook.presto.sql.tree.Statement;
import org.antlr.v4.runtime.ANTLRInputStream;
import org.antlr.v4.runtime.BaseErrorListener;
import org.antlr.v4.runtime.CommonToken;
import org.antlr.v4.runtime.CommonTokenStream;
import org.antlr.v4.runtime.ParserRuleContext;
import org.antlr.v4.runtime.RecognitionException;
import org.antlr.v4.runtime.Recognizer;
import org.antlr.v4.runtime.Token;
import org.antlr.v4.runtime.atn.PredictionMode;
import org.antlr.v4.runtime.misc.NotNull;
import org.antlr.v4.runtime.misc.Pair;
import org.antlr.v4.runtime.misc.ParseCancellationException;

import javax.inject.Inject;

import java.util.EnumSet;
import java.util.function.Function;

import static com.google.common.base.Preconditions.checkNotNull;

public class SqlParser
{
    private static final BaseErrorListener ERROR_LISTENER = new BaseErrorListener()
    {
        @Override
        public void syntaxError(@NotNull Recognizer<?, ?> recognizer, Object offendingSymbol, int line, int charPositionInLine, @NotNull String message, RecognitionException e)
        {
            throw new ParsingException(message, e, line, charPositionInLine);
        }
    };

    private final EnumSet<IdentifierSymbol> allowedIdentifierSymbols;

    public SqlParser()
    {
        this(new SqlParserOptions());
    }

    @Inject
    public SqlParser(SqlParserOptions options)
    {
        checkNotNull(options, "options is null");
        allowedIdentifierSymbols = EnumSet.copyOf(options.getAllowedIdentifierSymbols());
    }

    public Statement createStatement(String sql)
    {
        return (Statement) invokeParser("statement", sql, SqlBaseParser::singleStatement);
    }

    public Expression createExpression(String expression)
    {
        return (Expression) invokeParser("expression", expression, SqlBaseParser::singleExpression);
    }

<<<<<<< HEAD
    @VisibleForTesting
    public Statement createStatement(CommonTree tree)
=======
    private Node invokeParser(String name, String sql, Function<SqlBaseParser, ParserRuleContext> parseFunction)
>>>>>>> ce43e89f
    {
        try {
            SqlBaseLexer lexer = new SqlBaseLexer(new CaseInsensitiveStream(new ANTLRInputStream(sql)));
            CommonTokenStream tokenStream = new CommonTokenStream(lexer);
            SqlBaseParser parser = new SqlBaseParser(tokenStream);

<<<<<<< HEAD
    public Expression createExpression(CommonTree tree)
    {
        TreeNodeStream stream = new BufferedTreeNodeStream(tree);
        StatementBuilder builder = new StatementBuilder(stream);
        try {
            return builder.singleExpression().value;
=======
            parser.addParseListener(new PostProcessor());

            lexer.removeErrorListeners();
            lexer.addErrorListener(ERROR_LISTENER);

            parser.removeErrorListeners();
            parser.addErrorListener(ERROR_LISTENER);

            ParserRuleContext tree;
            try {
                // first, try parsing with potentially faster SLL mode
                parser.getInterpreter().setPredictionMode(PredictionMode.SLL);
                tree = parseFunction.apply(parser);
            }
            catch (ParseCancellationException ex) {
                // if we fail, parse with LL mode
                tokenStream.reset(); // rewind input stream
                parser.reset();

                parser.getInterpreter().setPredictionMode(PredictionMode.LL);
                tree = parseFunction.apply(parser);
            }

            return new AstBuilder().visit(tree);
>>>>>>> ce43e89f
        }
        catch (StackOverflowError e) {
            throw new ParsingException(name + " is too large (stack overflow while parsing)");
        }
    }

<<<<<<< HEAD
    @VisibleForTesting
    public CommonTree parseStatement(String sql)
=======
    private class PostProcessor
            extends SqlBaseBaseListener
>>>>>>> ce43e89f
    {
        @Override
        public void exitUnquotedIdentifier(@NotNull SqlBaseParser.UnquotedIdentifierContext context)
        {
            String identifier = context.IDENTIFIER().getText();
            for (IdentifierSymbol identifierSymbol : EnumSet.complementOf(allowedIdentifierSymbols)) {
                char symbol = identifierSymbol.getSymbol();
                if (identifier.indexOf(symbol) >= 0) {
                    throw new ParsingException("identifiers must not contain '" + identifierSymbol.getSymbol() + "'", null, context.IDENTIFIER().getSymbol().getLine(), context.IDENTIFIER().getSymbol().getCharPositionInLine());
                }
            }
        }

        @Override
        public void exitBackQuotedIdentifier(@NotNull SqlBaseParser.BackQuotedIdentifierContext context)
        {
            Token token = context.BACKQUOTED_IDENTIFIER().getSymbol();
            throw new ParsingException(
                    "backquoted identifiers are not supported; use double quotes to quote identifiers",
                    null,
                    token.getLine(),
                    token.getCharPositionInLine());
        }

<<<<<<< HEAD
    public CommonTree parseExpression(String expression)
    {
        try {
            return (CommonTree) getParser(expression).singleExpression().getTree();
=======
        @Override
        public void exitDigitIdentifier(@NotNull SqlBaseParser.DigitIdentifierContext context)
        {
            Token token = context.DIGIT_IDENTIFIER().getSymbol();
            throw new ParsingException(
                    "identifiers must not start with a digit; surround the identifier with double quotes",
                    null,
                    token.getLine(),
                    token.getCharPositionInLine());
>>>>>>> ce43e89f
        }

        @Override
        public void exitQuotedIdentifier(@NotNull SqlBaseParser.QuotedIdentifierContext context)
        {
            // Remove quotes
            context.getParent().removeLastChild();

            Token token = (Token) context.getChild(0).getPayload();
            context.getParent().addChild(new CommonToken(
                    new Pair<>(token.getTokenSource(), token.getInputStream()),
                    SqlBaseLexer.IDENTIFIER,
                    token.getChannel(),
                    token.getStartIndex() + 1,
                    token.getStopIndex() - 1));
        }

        @Override
        public void exitNonReserved(@NotNull SqlBaseParser.NonReservedContext context)
        {
            // replace nonReserved words with IDENT tokens
            context.getParent().removeLastChild();

            Token token = (Token) context.getChild(0).getPayload();
            context.getParent().addChild(new CommonToken(
                    new Pair<>(token.getTokenSource(), token.getInputStream()),
                    SqlBaseLexer.IDENTIFIER,
                    token.getChannel(),
                    token.getStartIndex(),
                    token.getStopIndex()));
        }
    }
}<|MERGE_RESOLUTION|>--- conflicted
+++ resolved
@@ -71,26 +71,13 @@
         return (Expression) invokeParser("expression", expression, SqlBaseParser::singleExpression);
     }
 
-<<<<<<< HEAD
-    @VisibleForTesting
-    public Statement createStatement(CommonTree tree)
-=======
     private Node invokeParser(String name, String sql, Function<SqlBaseParser, ParserRuleContext> parseFunction)
->>>>>>> ce43e89f
     {
         try {
             SqlBaseLexer lexer = new SqlBaseLexer(new CaseInsensitiveStream(new ANTLRInputStream(sql)));
             CommonTokenStream tokenStream = new CommonTokenStream(lexer);
             SqlBaseParser parser = new SqlBaseParser(tokenStream);
 
-<<<<<<< HEAD
-    public Expression createExpression(CommonTree tree)
-    {
-        TreeNodeStream stream = new BufferedTreeNodeStream(tree);
-        StatementBuilder builder = new StatementBuilder(stream);
-        try {
-            return builder.singleExpression().value;
-=======
             parser.addParseListener(new PostProcessor());
 
             lexer.removeErrorListeners();
@@ -115,20 +102,14 @@
             }
 
             return new AstBuilder().visit(tree);
->>>>>>> ce43e89f
         }
         catch (StackOverflowError e) {
             throw new ParsingException(name + " is too large (stack overflow while parsing)");
         }
     }
 
-<<<<<<< HEAD
-    @VisibleForTesting
-    public CommonTree parseStatement(String sql)
-=======
     private class PostProcessor
             extends SqlBaseBaseListener
->>>>>>> ce43e89f
     {
         @Override
         public void exitUnquotedIdentifier(@NotNull SqlBaseParser.UnquotedIdentifierContext context)
@@ -153,12 +134,6 @@
                     token.getCharPositionInLine());
         }
 
-<<<<<<< HEAD
-    public CommonTree parseExpression(String expression)
-    {
-        try {
-            return (CommonTree) getParser(expression).singleExpression().getTree();
-=======
         @Override
         public void exitDigitIdentifier(@NotNull SqlBaseParser.DigitIdentifierContext context)
         {
@@ -168,7 +143,6 @@
                     null,
                     token.getLine(),
                     token.getCharPositionInLine());
->>>>>>> ce43e89f
         }
 
         @Override
