--- conflicted
+++ resolved
@@ -1693,11 +1693,11 @@
         return setQuantifier != null && setQuantifier.DISTINCT() != null;
     }
 
-<<<<<<< HEAD
     private static boolean ignoreNulls(SqlBaseParser.NullTreatmentContext nullTreatment)
     {
         return nullTreatment != null && nullTreatment.IGNORE() != null;
-=======
+    }
+
     private static boolean isHexDigit(char c)
     {
         return ((c >= '0') && (c <= '9')) ||
@@ -1708,7 +1708,6 @@
     private static boolean isValidUnicodeEscape(char c)
     {
         return c < 0x7F && c > 0x20 && !isHexDigit(c) && c != '"' && c != '+' && c != '\'';
->>>>>>> 3fca275d
     }
 
     private static Optional<String> getTextIfPresent(ParserRuleContext context)
