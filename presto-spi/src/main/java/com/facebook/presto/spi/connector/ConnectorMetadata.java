/*
 * Licensed under the Apache License, Version 2.0 (the "License");
 * you may not use this file except in compliance with the License.
 * You may obtain a copy of the License at
 *
 *     http://www.apache.org/licenses/LICENSE-2.0
 *
 * Unless required by applicable law or agreed to in writing, software
 * distributed under the License is distributed on an "AS IS" BASIS,
 * WITHOUT WARRANTIES OR CONDITIONS OF ANY KIND, either express or implied.
 * See the License for the specific language governing permissions and
 * limitations under the License.
 */
package com.facebook.presto.spi.connector;

import com.facebook.presto.common.predicate.TupleDomain;
import com.facebook.presto.common.type.Type;
import com.facebook.presto.spi.ColumnHandle;
import com.facebook.presto.spi.ColumnMetadata;
import com.facebook.presto.spi.ConnectorInsertTableHandle;
import com.facebook.presto.spi.ConnectorNewTableLayout;
import com.facebook.presto.spi.ConnectorOutputTableHandle;
import com.facebook.presto.spi.ConnectorResolvedIndex;
import com.facebook.presto.spi.ConnectorSession;
import com.facebook.presto.spi.ConnectorTableHandle;
import com.facebook.presto.spi.ConnectorTableLayout;
import com.facebook.presto.spi.ConnectorTableLayoutHandle;
import com.facebook.presto.spi.ConnectorTableLayoutResult;
import com.facebook.presto.spi.ConnectorTableMetadata;
import com.facebook.presto.spi.ConnectorViewDefinition;
import com.facebook.presto.spi.Constraint;
import com.facebook.presto.spi.PrestoException;
import com.facebook.presto.spi.SchemaTableName;
import com.facebook.presto.spi.SchemaTablePrefix;
import com.facebook.presto.spi.SystemTable;
import com.facebook.presto.spi.TableLayoutFilterCoverage;
import com.facebook.presto.spi.api.Experimental;
import com.facebook.presto.spi.security.GrantInfo;
import com.facebook.presto.spi.security.PrestoPrincipal;
import com.facebook.presto.spi.security.Privilege;
import com.facebook.presto.spi.security.RoleGrant;
import com.facebook.presto.spi.statistics.ComputedStatistics;
import com.facebook.presto.spi.statistics.TableStatistics;
import com.facebook.presto.spi.statistics.TableStatisticsMetadata;
import io.airlift.slice.Slice;

import java.util.Collection;
import java.util.List;
import java.util.Map;
import java.util.Optional;
import java.util.OptionalLong;
import java.util.Set;
import java.util.concurrent.CompletableFuture;
import java.util.stream.Collectors;

import static com.facebook.presto.spi.StandardErrorCode.GENERIC_INTERNAL_ERROR;
import static com.facebook.presto.spi.StandardErrorCode.NOT_SUPPORTED;
import static com.facebook.presto.spi.TableLayoutFilterCoverage.NOT_APPLICABLE;
import static java.util.Collections.emptyList;
import static java.util.Collections.emptyMap;
import static java.util.stream.Collectors.toList;

public interface ConnectorMetadata
{
    /**
     * Checks if a schema exists. The connector may have schemas that exist
     * but are not enumerable via {@link #listSchemaNames}.
     */
    default boolean schemaExists(ConnectorSession session, String schemaName)
    {
        return listSchemaNames(session).contains(schemaName);
    }

    /**
     * Returns the schemas provided by this connector.
     */
    List<String> listSchemaNames(ConnectorSession session);

    /**
     * Returns a table handle for the specified table name, or null if the connector does not contain the table.
     */
    ConnectorTableHandle getTableHandle(ConnectorSession session, SchemaTableName tableName);

    /**
     * Returns a table handle for the specified table name, or null if the connector does not contain the table.
     * The returned table handle can contain information in analyzeProperties.
     */
    default ConnectorTableHandle getTableHandleForStatisticsCollection(ConnectorSession session, SchemaTableName tableName, Map<String, Object> analyzeProperties)
    {
        throw new PrestoException(NOT_SUPPORTED, "This connector does not support analyze");
    }

    /**
     * Returns the system table for the specified table name, if one exists.
     * The system tables handled via {@link #getSystemTable} differ form those returned by {@link Connector#getSystemTables()}.
     * The former mechanism allows dynamic resolution of system tables, while the latter is
     * based on static list of system tables built during startup.
     */
    default Optional<SystemTable> getSystemTable(ConnectorSession session, SchemaTableName tableName)
    {
        return Optional.empty();
    }

    /**
     * Return a list of table layouts that satisfy the given constraint.
     * <p>
     * For each layout, connectors must return an "unenforced constraint" representing the part of the constraint summary that isn't guaranteed by the layout.
     */
    List<ConnectorTableLayoutResult> getTableLayouts(
            ConnectorSession session,
            ConnectorTableHandle table,
            Constraint<ColumnHandle> constraint,
            Optional<Set<ColumnHandle>> desiredColumns);

    ConnectorTableLayout getTableLayout(ConnectorSession session, ConnectorTableLayoutHandle handle);

    /**
     * Return a table layout handle whose partitioning is converted to the provided partitioning handle,
     * but otherwise identical to the provided table layout handle.
     * The provided table layout handle must be one that the connector can transparently convert to from
     * the original partitioning handle associated with the provided table layout handle,
     * as promised by {@link #getCommonPartitioningHandle}.
     */
    default ConnectorTableLayoutHandle getAlternativeLayoutHandle(ConnectorSession session, ConnectorTableLayoutHandle tableLayoutHandle, ConnectorPartitioningHandle partitioningHandle)
    {
        throw new PrestoException(GENERIC_INTERNAL_ERROR, "ConnectorMetadata getCommonPartitioningHandle() is implemented without getAlternativeLayout()");
    }

    /**
     * Experimental: if true, the engine will invoke getLayout otherwise, getLayout will not be called.
     */
    @Deprecated
    @Experimental
    default boolean isLegacyGetLayoutSupported(ConnectorSession session, ConnectorTableHandle tableHandle)
    {
        return true;
    }

    /**
     * Return a partitioning handle which the connector can transparently convert both {@code left} and {@code right} into.
     */
    @Deprecated
    default Optional<ConnectorPartitioningHandle> getCommonPartitioningHandle(ConnectorSession session, ConnectorPartitioningHandle left, ConnectorPartitioningHandle right)
    {
        if (left.equals(right)) {
            return Optional.of(left);
        }
        return Optional.empty();
    }

    /**
     * Partitioning <code>a = {a_1, ... a_n}</code> is considered as a refined partitioning over
     * partitioning <code>b = {b_1, ... b_m}</code> if:
     * <ul>
     * <li> n >= m </li>
     * <li> For every partition <code>b_i</code> in partitioning <code>b</code>,
     * the rows it contains is the same as union of a set of partitions <code>a_{i_1}, a_{i_2}, ... a_{i_k}</code>
     * in partitioning <code>a</code>, i.e.
     * <p>
     * <code>b_i = a_{i_1} + a_{i_2} + ... + a_{i_k}</code>
     * <li> Connector can transparently convert partitioning <code>a</code> to partitioning <code>b</code>
     * associated with the provided table layout handle.
     * </ul>
     *
     * <p>
     * For example, consider two partitioning over <code>order</code> table:
     * <ul>
     * <li> partitioning <code>a</code> has 256 partitions by <code>orderkey % 256</code>
     * <li> partitioning <code>b</code> has 128 partitions by <code>orderkey % 128</code>
     * </ul>
     *
     * <p>
     * Partitioning <code>a</code> is a refined partitioning over <code>b</code> if Connector supports
     * transparently convert <code>a</code> to <code>b</code>.
     * <p>
     * Refined-over relation is reflexive.
     * <p>
     * This SPI is unstable and subject to change in the future.
     */
    default boolean isRefinedPartitioningOver(ConnectorSession session, ConnectorPartitioningHandle left, ConnectorPartitioningHandle right)
    {
        return left.equals(right);
    }

    /**
     * Provides partitioning handle for exchange.
     */
    default ConnectorPartitioningHandle getPartitioningHandleForExchange(ConnectorSession session, int partitionCount, List<Type> partitionTypes)
    {
        throw new PrestoException(NOT_SUPPORTED, "This connector does not support custom partitioning");
    }

    /**
     * Return the metadata for the specified table handle.
     *
     * @throws RuntimeException if table handle is no longer valid
     */
    ConnectorTableMetadata getTableMetadata(ConnectorSession session, ConnectorTableHandle table);

    /**
     * Return the connector-specific metadata for the specified table layout. This is the object that is passed to the event listener framework.
     *
     * @throws RuntimeException if table handle is no longer valid
     */
    default Optional<Object> getInfo(ConnectorTableLayoutHandle layoutHandle)
    {
        return Optional.empty();
    }

    /**
     * List table names, possibly filtered by schema. An empty list is returned if none match.
     *
     * @deprecated replaced by {@link ConnectorMetadata#listTables(ConnectorSession, Optional)}
     */
    @Deprecated
    default List<SchemaTableName> listTables(ConnectorSession session, String schemaNameOrNull)
    {
        return emptyList();
    }

    /**
     * List table names, possibly filtered by schema. An empty list is returned if none match.
     */
    default List<SchemaTableName> listTables(ConnectorSession session, Optional<String> schemaName)
    {
        return listTables(session, schemaName.orElse(null));
    }

    /**
     * Gets all of the columns on the specified table, or an empty map if the columns can not be enumerated.
     *
     * @throws RuntimeException if table handle is no longer valid
     */
    Map<String, ColumnHandle> getColumnHandles(ConnectorSession session, ConnectorTableHandle tableHandle);

    /**
     * Gets the metadata for the specified table column.
     *
     * @throws RuntimeException if table or column handles are no longer valid
     */
    ColumnMetadata getColumnMetadata(ConnectorSession session, ConnectorTableHandle tableHandle, ColumnHandle columnHandle);

    /**
     * Returns a TupleDomain of constraints that is suitable for ExplainIO
     */
    default TupleDomain<ColumnHandle> toExplainIOConstraints(ConnectorSession session, ConnectorTableHandle tableHandle, TupleDomain<ColumnHandle> constraints)
    {
        return constraints;
    }

    /**
     * Gets the metadata for all columns that match the specified table prefix.
     */
    Map<SchemaTableName, List<ColumnMetadata>> listTableColumns(ConnectorSession session, SchemaTablePrefix prefix);

    /**
     * Get statistics for table for given columns and filtering constraint.
     */
    default TableStatistics getTableStatistics(ConnectorSession session, ConnectorTableHandle tableHandle, Optional<ConnectorTableLayoutHandle> tableLayoutHandle, List<ColumnHandle> columnHandles, Constraint<ColumnHandle> constraint)
    {
        return TableStatistics.empty();
    }

    /**
     * Creates a schema.
     */
    default void createSchema(ConnectorSession session, String schemaName, Map<String, Object> properties)
    {
        throw new PrestoException(NOT_SUPPORTED, "This connector does not support creating schemas");
    }

    /**
     * Drops the specified schema.
     *
     * @throws PrestoException with {@code SCHEMA_NOT_EMPTY} if the schema is not empty
     */
    default void dropSchema(ConnectorSession session, String schemaName)
    {
        throw new PrestoException(NOT_SUPPORTED, "This connector does not support dropping schemas");
    }

    /**
     * Renames the specified schema.
     */
    default void renameSchema(ConnectorSession session, String source, String target)
    {
        throw new PrestoException(NOT_SUPPORTED, "This connector does not support renaming schemas");
    }

    /**
     * Creates a table using the specified table metadata.
     *
     * @throws PrestoException with {@code ALREADY_EXISTS} if the table already exists and {@param ignoreExisting} is not set
     */
    default void createTable(ConnectorSession session, ConnectorTableMetadata tableMetadata, boolean ignoreExisting)
    {
        throw new PrestoException(NOT_SUPPORTED, "This connector does not support creating tables");
    }

    /**
     * Creates a temporary table with optional partitioning requirements.
     * Temporary table might have different default storage format, compression scheme, replication factor, etc,
     * and gets automatically dropped when the transaction ends.
     * <p>
     * This SPI is unstable and subject to change in the future.
     */
    default ConnectorTableHandle createTemporaryTable(ConnectorSession session, List<ColumnMetadata> columns, Optional<ConnectorPartitioningMetadata> partitioningMetadata)
    {
        throw new PrestoException(NOT_SUPPORTED, "This connector does not support creating temporary tables");
    }

    /**
     * Drops the specified table
     *
     * @throws RuntimeException if the table can not be dropped or table handle is no longer valid
     */
    default void dropTable(ConnectorSession session, ConnectorTableHandle tableHandle)
    {
        throw new PrestoException(NOT_SUPPORTED, "This connector does not support dropping tables");
    }

    /**
     * Rename the specified table
     */
    default void renameTable(ConnectorSession session, ConnectorTableHandle tableHandle, SchemaTableName newTableName)
    {
        throw new PrestoException(NOT_SUPPORTED, "This connector does not support renaming tables");
    }

    /**
     * Add the specified column
     */
    default void addColumn(ConnectorSession session, ConnectorTableHandle tableHandle, ColumnMetadata column)
    {
        throw new PrestoException(NOT_SUPPORTED, "This connector does not support adding columns");
    }

    /**
     * Rename the specified column
     */
    default void renameColumn(ConnectorSession session, ConnectorTableHandle tableHandle, ColumnHandle source, String target)
    {
        throw new PrestoException(NOT_SUPPORTED, "This connector does not support renaming columns");
    }

    /**
     * Drop the specified column
     */
    default void dropColumn(ConnectorSession session, ConnectorTableHandle tableHandle, ColumnHandle column)
    {
        throw new PrestoException(NOT_SUPPORTED, "This connector does not support dropping columns");
    }

    /**
     * Get the physical layout for a new table.
     */
    default Optional<ConnectorNewTableLayout> getNewTableLayout(ConnectorSession session, ConnectorTableMetadata tableMetadata)
    {
        return Optional.empty();
    }

    /**
     * A connector can have preferred shuffle layout for table write.
     * For example, Hive connector might prefer to shuffle on partitioned columns for partitioned unbucketed table.
     *
     * @apiNote this method and {@link #getNewTableLayout} cannot both return non-empty table layout.
     * @see #getPreferredShuffleLayoutForInsert
     */
    @Experimental
    default Optional<ConnectorNewTableLayout> getPreferredShuffleLayoutForNewTable(ConnectorSession session, ConnectorTableMetadata tableMetadata)
    {
        return Optional.empty();
    }

    /**
     * Get the physical layout for a inserting into an existing table.
     */
    default Optional<ConnectorNewTableLayout> getInsertLayout(ConnectorSession session, ConnectorTableHandle tableHandle)
    {
        List<ConnectorTableLayout> layouts = getTableLayouts(session, tableHandle, new Constraint<>(TupleDomain.all(), map -> true), Optional.empty())
                .stream()
                .map(ConnectorTableLayoutResult::getTableLayout)
                .filter(layout -> layout.getTablePartitioning().isPresent())
                .collect(toList());

        if (layouts.isEmpty()) {
            return Optional.empty();
        }

        if (layouts.size() > 1) {
            throw new PrestoException(NOT_SUPPORTED, "Tables with multiple layouts can not be written");
        }

        ConnectorTableLayout layout = layouts.get(0);
        ConnectorPartitioningHandle partitioningHandle = layout.getTablePartitioning().get().getPartitioningHandle();
        Map<ColumnHandle, String> columnNamesByHandle = getColumnHandles(session, tableHandle).entrySet().stream()
                .collect(Collectors.toMap(Map.Entry::getValue, Map.Entry::getKey));
        List<String> partitionColumns = layout.getTablePartitioning().get().getPartitioningColumns().stream()
                .map(columnNamesByHandle::get)
                .collect(toList());

        return Optional.of(new ConnectorNewTableLayout(partitioningHandle, partitionColumns));
    }

    /**
     * A connector can have preferred shuffle layout for table write.
     * For example, Hive connector might prefer to shuffle on partitioned columns for partitioned unbucketed table.
     *
     * @apiNote this method and {@link #getInsertLayout} cannot both return non-empty table layout.
     * @see #getPreferredShuffleLayoutForNewTable
     */
    @Experimental
    default Optional<ConnectorNewTableLayout> getPreferredShuffleLayoutForInsert(ConnectorSession session, ConnectorTableHandle tableHandle)
    {
        return Optional.empty();
    }

    /**
     * Describes statistics that must be collected during a write.
     */
    default TableStatisticsMetadata getStatisticsCollectionMetadataForWrite(ConnectorSession session, ConnectorTableMetadata tableMetadata)
    {
        return TableStatisticsMetadata.empty();
    }

    /**
     * Describe statistics that must be collected during a statistics collection
     */
    default TableStatisticsMetadata getStatisticsCollectionMetadata(ConnectorSession session, ConnectorTableMetadata tableMetadata)
    {
        throw new PrestoException(GENERIC_INTERNAL_ERROR, "ConnectorMetadata getTableHandleForStatisticsCollection() is implemented without getStatisticsCollectionMetadata()");
    }

    /**
     * Begin statistics collection
     */
    default ConnectorTableHandle beginStatisticsCollection(ConnectorSession session, ConnectorTableHandle tableHandle)
    {
        throw new PrestoException(GENERIC_INTERNAL_ERROR, "ConnectorMetadata getStatisticsCollectionMetadata() is implemented without beginStatisticsCollection()");
    }

    /**
     * Finish statistics collection
     */
    default void finishStatisticsCollection(ConnectorSession session, ConnectorTableHandle tableHandle, Collection<ComputedStatistics> computedStatistics)
    {
        throw new PrestoException(GENERIC_INTERNAL_ERROR, "ConnectorMetadata beginStatisticsCollection() is implemented without finishStatisticsCollection()");
    }

    /**
     * Begin the atomic creation of a table with data.
     */
    default ConnectorOutputTableHandle beginCreateTable(ConnectorSession session, ConnectorTableMetadata tableMetadata, Optional<ConnectorNewTableLayout> layout)
    {
        throw new PrestoException(NOT_SUPPORTED, "This connector does not support creating tables with data");
    }

    /**
     * Finish a table creation with data after the data is written.
     */
    default Optional<ConnectorOutputMetadata> finishCreateTable(ConnectorSession session, ConnectorOutputTableHandle tableHandle, Collection<Slice> fragments, Collection<ComputedStatistics> computedStatistics)
    {
        throw new PrestoException(GENERIC_INTERNAL_ERROR, "ConnectorMetadata beginCreateTable() is implemented without finishCreateTable()");
    }

    /**
     * Start a SELECT/UPDATE/INSERT/DELETE query. This notification is triggered after the planning phase completes.
     */
    default void beginQuery(ConnectorSession session) {}

    /**
     * Cleanup after a SELECT/UPDATE/INSERT/DELETE query. This is the very last notification after the query finishes, whether it succeeds or fails.
     * An exception thrown in this method will not affect the result of the query.
     */
    default void cleanupQuery(ConnectorSession session) {}

    /**
     * Begin insert query
     */
    default ConnectorInsertTableHandle beginInsert(ConnectorSession session, ConnectorTableHandle tableHandle)
    {
        throw new PrestoException(NOT_SUPPORTED, "This connector does not support inserts");
    }

    /**
     * Finish insert query
     */
    default Optional<ConnectorOutputMetadata> finishInsert(ConnectorSession session, ConnectorInsertTableHandle insertHandle, Collection<Slice> fragments, Collection<ComputedStatistics> computedStatistics)
    {
        throw new PrestoException(GENERIC_INTERNAL_ERROR, "ConnectorMetadata beginInsert() is implemented without finishInsert()");
    }

    /**
     * Get the column handle that will generate row IDs for the delete operation.
     * These IDs will be passed to the {@code deleteRows()} method of the
     * {@link com.facebook.presto.spi.UpdatablePageSource} that created them.
     */
    default ColumnHandle getUpdateRowIdColumnHandle(ConnectorSession session, ConnectorTableHandle tableHandle)
    {
        throw new PrestoException(NOT_SUPPORTED, "This connector does not support updates or deletes");
    }

    /**
     * Begin delete query
     */
    default ConnectorTableHandle beginDelete(ConnectorSession session, ConnectorTableHandle tableHandle)
    {
        throw new PrestoException(NOT_SUPPORTED, "This connector does not support deletes");
    }

    /**
     * Finish delete query
     *
     * @param fragments all fragments returned by {@link com.facebook.presto.spi.UpdatablePageSource#finish()}
     */
    default void finishDelete(ConnectorSession session, ConnectorTableHandle tableHandle, Collection<Slice> fragments)
    {
        throw new PrestoException(NOT_SUPPORTED, "This connector does not support deletes");
    }

    /**
     * Create the specified view. The data for the view is opaque to the connector.
     */
    default void createView(ConnectorSession session, ConnectorTableMetadata viewMetadata, String viewData, boolean replace)
    {
        throw new PrestoException(NOT_SUPPORTED, "This connector does not support creating views");
    }

    /**
     * Drop the specified view.
     */
    default void dropView(ConnectorSession session, SchemaTableName viewName)
    {
        throw new PrestoException(NOT_SUPPORTED, "This connector does not support dropping views");
    }

    /**
     * List view names, possibly filtered by schema. An empty list is returned if none match.
     *
     * @deprecated replaced by {@link ConnectorMetadata#listViews(ConnectorSession, Optional)}
     */
    @Deprecated
    default List<SchemaTableName> listViews(ConnectorSession session, String schemaNameOrNull)
    {
        return emptyList();
    }

    default List<SchemaTableName> listViews(ConnectorSession session, Optional<String> schemaName)
    {
        return listViews(session, schemaName.orElse(null));
    }

    /**
     * Gets the view data for views that match the specified table prefix.
     */
    default Map<SchemaTableName, ConnectorViewDefinition> getViews(ConnectorSession session, SchemaTablePrefix prefix)
    {
        return emptyMap();
    }

    /**
     * @return whether delete without table scan is supported
     */
    default boolean supportsMetadataDelete(ConnectorSession session, ConnectorTableHandle tableHandle, Optional<ConnectorTableLayoutHandle> tableLayoutHandle)
    {
        throw new PrestoException(NOT_SUPPORTED, "This connector does not support deletes");
    }

    /**
     * Delete the provided table layout
     *
     * @return number of rows deleted, or null for unknown
     */
    default OptionalLong metadataDelete(ConnectorSession session, ConnectorTableHandle tableHandle, ConnectorTableLayoutHandle tableLayoutHandle)
    {
        throw new PrestoException(NOT_SUPPORTED, "This connector does not support deletes");
    }

    /**
     * Try to locate a table index that can lookup results by indexableColumns and provide the requested outputColumns.
     */
    default Optional<ConnectorResolvedIndex> resolveIndex(ConnectorSession session, ConnectorTableHandle tableHandle, Set<ColumnHandle> indexableColumns, Set<ColumnHandle> outputColumns, TupleDomain<ColumnHandle> tupleDomain)
    {
        return Optional.empty();
    }

    /**
     * Creates the specified role.
     *
     * @param grantor represents the principal specified by WITH ADMIN statement
     */
    default void createRole(ConnectorSession session, String role, Optional<PrestoPrincipal> grantor)
    {
        throw new PrestoException(NOT_SUPPORTED, "This connector does not support create role");
    }

    /**
     * Drops the specified role.
     */
    default void dropRole(ConnectorSession session, String role)
    {
        throw new PrestoException(NOT_SUPPORTED, "This connector does not support drop role");
    }

    /**
     * List available roles.
     */
    default Set<String> listRoles(ConnectorSession session)
    {
        throw new PrestoException(NOT_SUPPORTED, "This connector does not support roles");
    }

    /**
     * List role grants for a given principal, not recursively.
     */
    default Set<RoleGrant> listRoleGrants(ConnectorSession session, PrestoPrincipal principal)
    {
        throw new PrestoException(NOT_SUPPORTED, "This connector does not support roles");
    }

    /**
     * Grants the specified roles to the specified grantees
     *
     * @param grantor represents the principal specified by GRANTED BY statement
     */
    default void grantRoles(ConnectorSession connectorSession, Set<String> roles, Set<PrestoPrincipal> grantees, boolean withAdminOption, Optional<PrestoPrincipal> grantor)
    {
        throw new PrestoException(NOT_SUPPORTED, "This connector does not support roles");
    }

    /**
     * Revokes the specified roles from the specified grantees
     *
     * @param grantor represents the principal specified by GRANTED BY statement
     */
    default void revokeRoles(ConnectorSession connectorSession, Set<String> roles, Set<PrestoPrincipal> grantees, boolean adminOptionFor, Optional<PrestoPrincipal> grantor)
    {
        throw new PrestoException(NOT_SUPPORTED, "This connector does not support roles");
    }

    /**
     * List applicable roles, including the transitive grants, for the specified principal
     */
    default Set<RoleGrant> listApplicableRoles(ConnectorSession session, PrestoPrincipal principal)
    {
        throw new PrestoException(NOT_SUPPORTED, "This connector does not support roles");
    }

    /**
     * List applicable roles, including the transitive grants, in given session
     */
    default Set<String> listEnabledRoles(ConnectorSession session)
    {
        throw new PrestoException(NOT_SUPPORTED, "This connector does not support roles");
    }

    /**
     * Grants the specified privilege to the specified user on the specified table
     */
    default void grantTablePrivileges(ConnectorSession session, SchemaTableName tableName, Set<Privilege> privileges, PrestoPrincipal grantee, boolean grantOption)
    {
        throw new PrestoException(NOT_SUPPORTED, "This connector does not support grants");
    }

    /**
     * Revokes the specified privilege on the specified table from the specified user
     */
    default void revokeTablePrivileges(ConnectorSession session, SchemaTableName tableName, Set<Privilege> privileges, PrestoPrincipal grantee, boolean grantOption)
    {
        throw new PrestoException(NOT_SUPPORTED, "This connector does not support revokes");
    }

    /**
     * List the table privileges granted to the specified grantee for the tables that have the specified prefix considering the selected session role
     */
    default List<GrantInfo> listTablePrivileges(ConnectorSession session, SchemaTablePrefix prefix)
    {
        return emptyList();
    }

    /**
     * Commits page sink for table creation.
     * To enable recoverable grouped execution, it is required that output connector supports page sink commit.
     * This method is unstable and subject to change in the future.
     */
    @Experimental
    default CompletableFuture<Void> commitPageSinkAsync(ConnectorSession session, ConnectorOutputTableHandle tableHandle, Collection<Slice> fragments)
    {
        throw new PrestoException(NOT_SUPPORTED, "This connector does not support page sink commit");
    }

    /**
     * Commits page sink for table insertion.
     * To enable recoverable grouped execution, it is required that output connector supports page sink commit.
     * This method is unstable and subject to change in the future.
     */
    @Experimental
    default CompletableFuture<Void> commitPageSinkAsync(ConnectorSession session, ConnectorInsertTableHandle tableHandle, Collection<Slice> fragments)
    {
        throw new PrestoException(NOT_SUPPORTED, "This connector does not support page sink commit");
    }

<<<<<<< HEAD
     /**
     * Attempt to push down the provided limit into the table.
     * <p>
     * Connectors can indicate whether they don't support limit pushdown or that the action had no effect
     * by returning {@link Optional#empty()}. Connectors should expect this method to be called multiple times
     * during the optimization of a given query.
     * <p>
     * <b>Note</b>: it's critical for connectors to return Optional.empty() if calling this method has no effect for that
     * invocation, even if the connector generally supports limit pushdown. Doing otherwise can cause the optimizer
     * to loop indefinitely.
     * </p>
     * <p>
     * If the connector could benefit from the information but can't guarantee that it will be able to produce
     * fewer rows than the provided limit, it should return a non-empty result containing a new handle for the
     * derived table and the "limit guaranteed" flag set to false.
     * <p>
     * If the connector can guarantee it will produce fewer rows than the provided limit, it should return a
     * non-empty result with the "limit guaranteed" flag set to true.
     */
    default Optional<LimitApplicationResult<ConnectorTableHandle>> applyLimit(ConnectorTableHandle handle, long limit)
    {
        return Optional.empty();
=======
    default TableLayoutFilterCoverage getTableLayoutFilterCoverage(ConnectorTableLayoutHandle tableHandle, Set<String> relevantPartitionColumns)
    {
        return NOT_APPLICABLE;
>>>>>>> 4c2b8c22
    }
}<|MERGE_RESOLUTION|>--- conflicted
+++ resolved
@@ -700,7 +700,6 @@
         throw new PrestoException(NOT_SUPPORTED, "This connector does not support page sink commit");
     }
 
-<<<<<<< HEAD
      /**
      * Attempt to push down the provided limit into the table.
      * <p>
@@ -723,10 +722,10 @@
     default Optional<LimitApplicationResult<ConnectorTableHandle>> applyLimit(ConnectorTableHandle handle, long limit)
     {
         return Optional.empty();
-=======
+    }
+  
     default TableLayoutFilterCoverage getTableLayoutFilterCoverage(ConnectorTableLayoutHandle tableHandle, Set<String> relevantPartitionColumns)
     {
         return NOT_APPLICABLE;
->>>>>>> 4c2b8c22
     }
 }