/*
 * Licensed under the Apache License, Version 2.0 (the "License");
 * you may not use this file except in compliance with the License.
 * You may obtain a copy of the License at
 *
 *     http://www.apache.org/licenses/LICENSE-2.0
 *
 * Unless required by applicable law or agreed to in writing, software
 * distributed under the License is distributed on an "AS IS" BASIS,
 * WITHOUT WARRANTIES OR CONDITIONS OF ANY KIND, either express or implied.
 * See the License for the specific language governing permissions and
 * limitations under the License.
 */
package com.facebook.presto.hive;

import com.amazonaws.AbortedException;
import com.amazonaws.AmazonClientException;
import com.amazonaws.ClientConfiguration;
import com.amazonaws.Protocol;
import com.amazonaws.auth.AWSCredentials;
import com.amazonaws.auth.AWSCredentialsProvider;
import com.amazonaws.auth.BasicAWSCredentials;
import com.amazonaws.auth.InstanceProfileCredentialsProvider;
import com.amazonaws.event.ProgressEvent;
import com.amazonaws.event.ProgressEventType;
import com.amazonaws.event.ProgressListener;
import com.amazonaws.internal.StaticCredentialsProvider;
import com.amazonaws.regions.Region;
import com.amazonaws.regions.Regions;
import com.amazonaws.services.s3.AmazonS3;
import com.amazonaws.services.s3.AmazonS3Client;
import com.amazonaws.services.s3.model.AmazonS3Exception;
import com.amazonaws.services.s3.model.GetObjectRequest;
import com.amazonaws.services.s3.model.ListObjectsRequest;
import com.amazonaws.services.s3.model.ObjectListing;
import com.amazonaws.services.s3.model.ObjectMetadata;
import com.amazonaws.services.s3.model.S3ObjectInputStream;
import com.amazonaws.services.s3.model.S3ObjectSummary;
import com.amazonaws.services.s3.transfer.Transfer;
import com.amazonaws.services.s3.transfer.TransferManager;
import com.amazonaws.services.s3.transfer.TransferManagerConfiguration;
import com.amazonaws.services.s3.transfer.Upload;
import com.facebook.presto.hadoop.HadoopFileStatus;
import com.google.common.annotations.VisibleForTesting;
import com.google.common.base.Throwables;
import com.google.common.collect.AbstractSequentialIterator;
import com.google.common.collect.Iterators;
import com.google.common.primitives.Ints;
import io.airlift.log.Logger;
import io.airlift.units.DataSize;
import io.airlift.units.Duration;
import org.apache.hadoop.conf.Configuration;
import org.apache.hadoop.fs.BlockLocation;
import org.apache.hadoop.fs.BufferedFSInputStream;
import org.apache.hadoop.fs.FSDataInputStream;
import org.apache.hadoop.fs.FSDataOutputStream;
import org.apache.hadoop.fs.FSInputStream;
import org.apache.hadoop.fs.FileStatus;
import org.apache.hadoop.fs.FileSystem;
import org.apache.hadoop.fs.LocatedFileStatus;
import org.apache.hadoop.fs.Path;
import org.apache.hadoop.fs.RemoteIterator;
import org.apache.hadoop.fs.permission.FsPermission;
import org.apache.hadoop.fs.s3.S3Credentials;
import org.apache.hadoop.util.Progressable;

import java.io.BufferedOutputStream;
import java.io.ByteArrayInputStream;
import java.io.File;
import java.io.FileInputStream;
import java.io.FileNotFoundException;
import java.io.FileOutputStream;
import java.io.FilterOutputStream;
import java.io.IOException;
import java.io.InputStream;
import java.io.InterruptedIOException;
import java.net.URI;
import java.util.ArrayList;
import java.util.Date;
import java.util.Iterator;
import java.util.List;
import java.util.concurrent.TimeUnit;

import static com.facebook.presto.hive.RetryDriver.retry;
import static com.google.common.base.Preconditions.checkArgument;
import static com.google.common.base.Preconditions.checkState;
import static com.google.common.base.Strings.nullToEmpty;
import static com.google.common.collect.Iterables.toArray;
import static io.airlift.units.DataSize.Unit.MEGABYTE;
import static java.lang.Math.max;
import static java.nio.file.Files.createDirectories;
import static java.nio.file.Files.createTempFile;
import static java.util.Objects.requireNonNull;
import static org.apache.http.HttpStatus.SC_FORBIDDEN;
import static org.apache.http.HttpStatus.SC_NOT_FOUND;
import static org.apache.http.HttpStatus.SC_REQUESTED_RANGE_NOT_SATISFIABLE;

public class PrestoS3FileSystem
        extends FileSystem
{
    private static final Logger log = Logger.get(PrestoS3FileSystem.class);

    private static final PrestoS3FileSystemStats STATS = new PrestoS3FileSystemStats();
    private static final PrestoS3FileSystemMetricCollector METRIC_COLLECTOR = new PrestoS3FileSystemMetricCollector(STATS);

    public static PrestoS3FileSystemStats getFileSystemStats()
    {
        return STATS;
    }

    private static final String DIRECTORY_SUFFIX = "_$folder$";

    public static final String S3_SSL_ENABLED = "presto.s3.ssl.enabled";
    public static final String S3_MAX_ERROR_RETRIES = "presto.s3.max-error-retries";
    public static final String S3_MAX_CLIENT_RETRIES = "presto.s3.max-client-retries";
    public static final String S3_MAX_BACKOFF_TIME = "presto.s3.max-backoff-time";
    public static final String S3_MAX_RETRY_TIME = "presto.s3.max-retry-time";
    public static final String S3_CONNECT_TIMEOUT = "presto.s3.connect-timeout";
    public static final String S3_SOCKET_TIMEOUT = "presto.s3.socket-timeout";
    public static final String S3_MAX_CONNECTIONS = "presto.s3.max-connections";
    public static final String S3_STAGING_DIRECTORY = "presto.s3.staging-directory";
    public static final String S3_MULTIPART_MIN_FILE_SIZE = "presto.s3.multipart.min-file-size";
    public static final String S3_MULTIPART_MIN_PART_SIZE = "presto.s3.multipart.min-part-size";
    public static final String S3_USE_INSTANCE_CREDENTIALS = "presto.s3.use-instance-credentials";
<<<<<<< HEAD
    public static final String S3_SSE_ENABLED = "presto.s3.sse.enabled";
=======
    public static final String S3_PIN_CLIENT_TO_CURRENT_REGION = "presto.s3.pin-client-to-current-region";
>>>>>>> fc5877b0

    private static final DataSize BLOCK_SIZE = new DataSize(32, MEGABYTE);
    private static final DataSize MAX_SKIP_SIZE = new DataSize(1, MEGABYTE);

    private final TransferManagerConfiguration transferConfig = new TransferManagerConfiguration();

    private URI uri;
    private Path workingDirectory;
    private AmazonS3 s3;
    private File stagingDirectory;
    private int maxAttempts;
    private Duration maxBackoffTime;
    private Duration maxRetryTime;
    private boolean useInstanceCredentials;
<<<<<<< HEAD
    private boolean s3SseEnabled;
=======
    private boolean pinS3ClientToCurrentRegion;
>>>>>>> fc5877b0

    @Override
    public void initialize(URI uri, Configuration conf)
            throws IOException
    {
        requireNonNull(uri, "uri is null");
        requireNonNull(conf, "conf is null");
        super.initialize(uri, conf);
        setConf(conf);

        this.uri = URI.create(uri.getScheme() + "://" + uri.getAuthority());
        this.workingDirectory = new Path("/").makeQualified(this.uri, new Path("/"));

        HiveClientConfig defaults = new HiveClientConfig();
        this.stagingDirectory = new File(conf.get(S3_STAGING_DIRECTORY, defaults.getS3StagingDirectory().toString()));
        this.maxAttempts = conf.getInt(S3_MAX_CLIENT_RETRIES, defaults.getS3MaxClientRetries()) + 1;
        this.maxBackoffTime = Duration.valueOf(conf.get(S3_MAX_BACKOFF_TIME, defaults.getS3MaxBackoffTime().toString()));
        this.maxRetryTime = Duration.valueOf(conf.get(S3_MAX_RETRY_TIME, defaults.getS3MaxRetryTime().toString()));
        int maxErrorRetries = conf.getInt(S3_MAX_ERROR_RETRIES, defaults.getS3MaxErrorRetries());
        boolean sslEnabled = conf.getBoolean(S3_SSL_ENABLED, defaults.isS3SslEnabled());
        Duration connectTimeout = Duration.valueOf(conf.get(S3_CONNECT_TIMEOUT, defaults.getS3ConnectTimeout().toString()));
        Duration socketTimeout = Duration.valueOf(conf.get(S3_SOCKET_TIMEOUT, defaults.getS3SocketTimeout().toString()));
        int maxConnections = conf.getInt(S3_MAX_CONNECTIONS, defaults.getS3MaxConnections());
        long minFileSize = conf.getLong(S3_MULTIPART_MIN_FILE_SIZE, defaults.getS3MultipartMinFileSize().toBytes());
        long minPartSize = conf.getLong(S3_MULTIPART_MIN_PART_SIZE, defaults.getS3MultipartMinPartSize().toBytes());
        this.useInstanceCredentials = conf.getBoolean(S3_USE_INSTANCE_CREDENTIALS, defaults.isS3UseInstanceCredentials());
<<<<<<< HEAD
        this.s3SseEnabled = conf.getBoolean(S3_SSE_ENABLED, defaults.isS3SseEnabled());
=======
        this.pinS3ClientToCurrentRegion = conf.getBoolean(S3_PIN_CLIENT_TO_CURRENT_REGION, defaults.isPinS3ClientToCurrentRegion());
>>>>>>> fc5877b0

        ClientConfiguration configuration = new ClientConfiguration()
                .withMaxErrorRetry(maxErrorRetries)
                .withProtocol(sslEnabled ? Protocol.HTTPS : Protocol.HTTP)
                .withConnectionTimeout(Ints.checkedCast(connectTimeout.toMillis()))
                .withSocketTimeout(Ints.checkedCast(socketTimeout.toMillis()))
                .withMaxConnections(maxConnections);

        this.s3 = createAmazonS3Client(uri, conf, configuration);

        transferConfig.setMultipartUploadThreshold(minFileSize);
        transferConfig.setMinimumUploadPartSize(minPartSize);
    }

    @Override
    public URI getUri()
    {
        return uri;
    }

    @Override
    public Path getWorkingDirectory()
    {
        return workingDirectory;
    }

    @Override
    public void setWorkingDirectory(Path path)
    {
        workingDirectory = path;
    }

    @Override
    public FileStatus[] listStatus(Path path)
            throws IOException
    {
        STATS.newListStatusCall();
        List<LocatedFileStatus> list = new ArrayList<>();
        RemoteIterator<LocatedFileStatus> iterator = listLocatedStatus(path);
        while (iterator.hasNext()) {
            list.add(iterator.next());
        }
        return toArray(list, LocatedFileStatus.class);
    }

    @Override
    public RemoteIterator<LocatedFileStatus> listLocatedStatus(Path path)
    {
        STATS.newListLocatedStatusCall();
        return new RemoteIterator<LocatedFileStatus>()
        {
            private final Iterator<LocatedFileStatus> iterator = listPrefix(path);

            @Override
            public boolean hasNext()
                    throws IOException
            {
                try {
                    return iterator.hasNext();
                }
                catch (AmazonClientException e) {
                    throw new IOException(e);
                }
            }

            @Override
            public LocatedFileStatus next()
                    throws IOException
            {
                try {
                    return iterator.next();
                }
                catch (AmazonClientException e) {
                    throw new IOException(e);
                }
            }
        };
    }

    @Override
    public FileStatus getFileStatus(Path path)
            throws IOException
    {
        if (path.getName().isEmpty()) {
            // the bucket root requires special handling
            if (getS3ObjectMetadata(path) != null) {
                return new FileStatus(0, true, 1, 0, 0, qualifiedPath(path));
            }
            throw new FileNotFoundException("File does not exist: " + path);
        }

        ObjectMetadata metadata = getS3ObjectMetadata(path);

        if (metadata == null) {
            // check if this path is a directory
            Iterator<LocatedFileStatus> iterator = listPrefix(path);
            if (iterator.hasNext()) {
                return new FileStatus(0, true, 1, 0, 0, qualifiedPath(path));
            }
            throw new FileNotFoundException("File does not exist: " + path);
        }

        return new FileStatus(
                metadata.getContentLength(),
                false,
                1,
                BLOCK_SIZE.toBytes(),
                lastModifiedTime(metadata),
                qualifiedPath(path));
    }

    @Override
    public FSDataInputStream open(Path path, int bufferSize)
            throws IOException
    {
        return new FSDataInputStream(
                new BufferedFSInputStream(
                        new PrestoS3InputStream(s3, uri.getHost(), path, maxAttempts, maxBackoffTime, maxRetryTime),
                        bufferSize));
    }

    @Override
    public FSDataOutputStream create(Path path, FsPermission permission, boolean overwrite, int bufferSize, short replication, long blockSize, Progressable progress)
            throws IOException
    {
        if ((!overwrite) && exists(path)) {
            throw new IOException("File already exists:" + path);
        }

        createDirectories(stagingDirectory.toPath());
        File tempFile = createTempFile(stagingDirectory.toPath(), "presto-s3-", ".tmp").toFile();

        String key = keyFromPath(qualifiedPath(path));
        return new FSDataOutputStream(
                new PrestoS3OutputStream(s3, transferConfig, uri.getHost(), key, tempFile, s3SseEnabled),
                statistics);
    }

    @Override
    public FSDataOutputStream append(Path f, int bufferSize, Progressable progress)
    {
        throw new UnsupportedOperationException("append");
    }

    @Override
    public boolean rename(Path src, Path dst)
            throws IOException
    {
        boolean srcDirectory;
        try {
            srcDirectory = directory(src);
        }
        catch (FileNotFoundException e) {
            return false;
        }

        try {
            if (!directory(dst)) {
                // cannot copy a file to an existing file
                return keysEqual(src, dst);
            }
            // move source under destination directory
            dst = new Path(dst, src.getName());
        }
        catch (FileNotFoundException e) {
            // destination does not exist
        }

        if (keysEqual(src, dst)) {
            return true;
        }

        if (srcDirectory) {
            for (FileStatus file : listStatus(src)) {
                rename(file.getPath(), new Path(dst, file.getPath().getName()));
            }
            deleteObject(keyFromPath(src) + DIRECTORY_SUFFIX);
        }
        else {
            s3.copyObject(uri.getHost(), keyFromPath(src), uri.getHost(), keyFromPath(dst));
            delete(src, true);
        }

        return true;
    }

    @Override
    public boolean delete(Path path, boolean recursive)
            throws IOException
    {
        try {
            if (!directory(path)) {
                return deleteObject(keyFromPath(path));
            }
        }
        catch (FileNotFoundException e) {
            return false;
        }

        if (!recursive) {
            throw new IOException("Directory " + path + " is not empty");
        }

        for (FileStatus file : listStatus(path)) {
            delete(file.getPath(), true);
        }
        deleteObject(keyFromPath(path) + DIRECTORY_SUFFIX);

        return true;
    }

    private boolean directory(Path path)
            throws IOException
    {
        return HadoopFileStatus.isDirectory(getFileStatus(path));
    }

    private boolean deleteObject(String key)
    {
        try {
            s3.deleteObject(uri.getHost(), key);
            return true;
        }
        catch (AmazonClientException e) {
            return false;
        }
    }

    @Override
    public boolean mkdirs(Path f, FsPermission permission)
    {
        // no need to do anything for S3
        return true;
    }

    private Iterator<LocatedFileStatus> listPrefix(Path path)
    {
        String key = keyFromPath(path);
        if (!key.isEmpty()) {
            key += "/";
        }

        ListObjectsRequest request = new ListObjectsRequest()
                .withBucketName(uri.getHost())
                .withPrefix(key)
                .withDelimiter("/");

        STATS.newListObjectsCall();
        Iterator<ObjectListing> listings = new AbstractSequentialIterator<ObjectListing>(s3.listObjects(request))
        {
            @Override
            protected ObjectListing computeNext(ObjectListing previous)
            {
                if (!previous.isTruncated()) {
                    return null;
                }
                return s3.listNextBatchOfObjects(previous);
            }
        };

        return Iterators.concat(Iterators.transform(listings, this::statusFromListing));
    }

    private Iterator<LocatedFileStatus> statusFromListing(ObjectListing listing)
    {
        return Iterators.concat(
                statusFromPrefixes(listing.getCommonPrefixes()),
                statusFromObjects(listing.getObjectSummaries()));
    }

    private Iterator<LocatedFileStatus> statusFromPrefixes(List<String> prefixes)
    {
        List<LocatedFileStatus> list = new ArrayList<>();
        for (String prefix : prefixes) {
            Path path = qualifiedPath(new Path("/" + prefix));
            FileStatus status = new FileStatus(0, true, 1, 0, 0, path);
            list.add(createLocatedFileStatus(status));
        }
        return list.iterator();
    }

    private Iterator<LocatedFileStatus> statusFromObjects(List<S3ObjectSummary> objects)
    {
        return objects.stream()
                .filter(object -> !object.getKey().endsWith("/"))
                .map(object -> new FileStatus(
                        object.getSize(),
                        false,
                        1,
                        BLOCK_SIZE.toBytes(),
                        object.getLastModified().getTime(),
                        qualifiedPath(new Path("/" + object.getKey()))))
                .map(this::createLocatedFileStatus)
                .iterator();
    }

    /**
     * This exception is for stopping retries for S3 calls that shouldn't be retried.
     * For example, "Caused by: com.amazonaws.services.s3.model.AmazonS3Exception: Forbidden (Service: Amazon S3; Status Code: 403 ..."
     */
    private static class UnrecoverableS3OperationException
            extends Exception
    {
        public UnrecoverableS3OperationException(Throwable cause)
        {
            super(cause);
        }
    }

    @VisibleForTesting
    ObjectMetadata getS3ObjectMetadata(Path path)
            throws IOException
    {
        try {
            return retry()
                    .maxAttempts(maxAttempts)
                    .exponentialBackoff(new Duration(1, TimeUnit.SECONDS), maxBackoffTime, maxRetryTime, 2.0)
                    .stopOn(InterruptedException.class, UnrecoverableS3OperationException.class)
                    .onRetry(STATS::newGetMetadataRetry)
                    .run("getS3ObjectMetadata", () -> {
                        try {
                            STATS.newMetadataCall();
                            return s3.getObjectMetadata(uri.getHost(), keyFromPath(path));
                        }
                        catch (RuntimeException e) {
                            STATS.newGetMetadataError();
                            if (e instanceof AmazonS3Exception) {
                                switch (((AmazonS3Exception) e).getStatusCode()) {
                                    case SC_NOT_FOUND:
                                        return null;
                                    case SC_FORBIDDEN:
                                        throw new UnrecoverableS3OperationException(e);
                                }
                            }
                            throw Throwables.propagate(e);
                        }
                    });
        }
        catch (InterruptedException e) {
            Thread.currentThread().interrupt();
            throw Throwables.propagate(e);
        }
        catch (Exception e) {
            Throwables.propagateIfInstanceOf(e, IOException.class);
            throw Throwables.propagate(e);
        }
    }

    private Path qualifiedPath(Path path)
    {
        return path.makeQualified(this.uri, getWorkingDirectory());
    }

    private LocatedFileStatus createLocatedFileStatus(FileStatus status)
    {
        try {
            BlockLocation[] fakeLocation = getFileBlockLocations(status, 0, status.getLen());
            return new LocatedFileStatus(status, fakeLocation);
        }
        catch (IOException e) {
            throw Throwables.propagate(e);
        }
    }

    private static long lastModifiedTime(ObjectMetadata metadata)
    {
        Date date = metadata.getLastModified();
        return (date != null) ? date.getTime() : 0;
    }

    private static boolean keysEqual(Path p1, Path p2)
    {
        return keyFromPath(p1).equals(keyFromPath(p2));
    }

    private static String keyFromPath(Path path)
    {
        checkArgument(path.isAbsolute(), "Path is not absolute: %s", path);
        String key = nullToEmpty(path.toUri().getPath());
        if (key.startsWith("/")) {
            key = key.substring(1);
        }
        if (key.endsWith("/")) {
            key = key.substring(0, key.length() - 1);
        }
        return key;
    }

    private AmazonS3Client createAmazonS3Client(URI uri, Configuration hadoopConfig, ClientConfiguration clientConfig)
    {
        AWSCredentialsProvider credentials = getAwsCredentialsProvider(uri, hadoopConfig);
        AmazonS3Client client = new AmazonS3Client(credentials, clientConfig, METRIC_COLLECTOR);

        // use local region when running inside of EC2
        if (pinS3ClientToCurrentRegion) {
            Region region = Regions.getCurrentRegion();
            if (region != null) {
                client.setRegion(region);
            }
        }

        return client;
    }

    private AWSCredentialsProvider getAwsCredentialsProvider(URI uri, Configuration conf)
    {
        // first try credentials from URI or static properties
        try {
            return new StaticCredentialsProvider(getAwsCredentials(uri, conf));
        }
        catch (IllegalArgumentException ignored) {
        }

        if (useInstanceCredentials) {
            return new InstanceProfileCredentialsProvider();
        }

        throw new RuntimeException("S3 credentials not configured");
    }

    private static AWSCredentials getAwsCredentials(URI uri, Configuration conf)
    {
        S3Credentials credentials = new S3Credentials();
        credentials.initialize(uri, conf);
        return new BasicAWSCredentials(credentials.getAccessKey(), credentials.getSecretAccessKey());
    }

    private static class PrestoS3InputStream
            extends FSInputStream
    {
        private final AmazonS3 s3;
        private final String host;
        private final Path path;
        private final int maxAttempts;
        private final Duration maxBackoffTime;
        private final Duration maxRetryTime;

        private boolean closed;
        private InputStream in;
        private long streamPosition;
        private long nextReadPosition;

        public PrestoS3InputStream(AmazonS3 s3, String host, Path path, int maxAttempts, Duration maxBackoffTime, Duration maxRetryTime)
        {
            this.s3 = requireNonNull(s3, "s3 is null");
            this.host = requireNonNull(host, "host is null");
            this.path = requireNonNull(path, "path is null");

            checkArgument(maxAttempts >= 0, "maxAttempts cannot be negative");
            this.maxAttempts = maxAttempts;
            this.maxBackoffTime = requireNonNull(maxBackoffTime, "maxBackoffTime is null");
            this.maxRetryTime = requireNonNull(maxRetryTime, "maxRetryTime is null");
        }

        @Override
        public void close()
        {
            closed = true;
            closeStream();
        }

        @Override
        public void seek(long pos)
        {
            checkState(!closed, "already closed");
            checkArgument(pos >= 0, "position is negative: %s", pos);

            // this allows a seek beyond the end of the stream but the next read will fail
            nextReadPosition = pos;
        }

        @Override
        public long getPos()
        {
            return nextReadPosition;
        }

        @Override
        public int read()
        {
            // This stream is wrapped with BufferedInputStream, so this method should never be called
            throw new UnsupportedOperationException();
        }

        @Override
        public int read(byte[] buffer, int offset, int length)
                throws IOException
        {
            try {
                int bytesRead = retry()
                        .maxAttempts(maxAttempts)
                        .exponentialBackoff(new Duration(1, TimeUnit.SECONDS), maxBackoffTime, maxRetryTime, 2.0)
                        .stopOn(InterruptedException.class, UnrecoverableS3OperationException.class)
                        .onRetry(STATS::newReadRetry)
                        .run("readStream", () -> {
                            seekStream();
                            try {
                                return in.read(buffer, offset, length);
                            }
                            catch (Exception e) {
                                STATS.newReadError(e);
                                closeStream();
                                throw e;
                            }
                        });

                if (bytesRead != -1) {
                    streamPosition += bytesRead;
                    nextReadPosition += bytesRead;
                }
                return bytesRead;
            }
            catch (InterruptedException e) {
                Thread.currentThread().interrupt();
                throw Throwables.propagate(e);
            }
            catch (Exception e) {
                Throwables.propagateIfInstanceOf(e, IOException.class);
                throw Throwables.propagate(e);
            }
        }

        @Override
        public boolean seekToNewSource(long targetPos)
        {
            return false;
        }

        private void seekStream()
                throws IOException, UnrecoverableS3OperationException
        {
            if ((in != null) && (nextReadPosition == streamPosition)) {
                // already at specified position
                return;
            }

            if ((in != null) && (nextReadPosition > streamPosition)) {
                // seeking forwards
                long skip = nextReadPosition - streamPosition;
                if (skip <= max(in.available(), MAX_SKIP_SIZE.toBytes())) {
                    // already buffered or seek is small enough
                    try {
                        if (in.skip(skip) == skip) {
                            streamPosition = nextReadPosition;
                            return;
                        }
                    }
                    catch (IOException ignored) {
                        // will retry by re-opening the stream
                    }
                }
            }

            // close the stream and open at desired position
            streamPosition = nextReadPosition;
            closeStream();
            openStream();
        }

        private void openStream()
                throws IOException, UnrecoverableS3OperationException
        {
            if (in == null) {
                in = openStream(path, nextReadPosition);
                streamPosition = nextReadPosition;
                STATS.connectionOpened();
            }
        }

        private InputStream openStream(Path path, long start)
                throws IOException, UnrecoverableS3OperationException
        {
            try {
                return retry()
                        .maxAttempts(maxAttempts)
                        .exponentialBackoff(new Duration(1, TimeUnit.SECONDS), maxBackoffTime, maxRetryTime, 2.0)
                        .stopOn(InterruptedException.class, UnrecoverableS3OperationException.class)
                        .onRetry(STATS::newGetObjectRetry)
                        .run("getS3Object", () -> {
                            try {
                                GetObjectRequest request = new GetObjectRequest(host, keyFromPath(path)).withRange(start, Long.MAX_VALUE);
                                return s3.getObject(request).getObjectContent();
                            }
                            catch (RuntimeException e) {
                                STATS.newGetObjectError();
                                if (e instanceof AmazonS3Exception) {
                                    switch (((AmazonS3Exception) e).getStatusCode()) {
                                        case SC_REQUESTED_RANGE_NOT_SATISFIABLE:
                                            // ignore request for start past end of object
                                            return new ByteArrayInputStream(new byte[0]);
                                        case SC_FORBIDDEN:
                                        case SC_NOT_FOUND:
                                            throw new UnrecoverableS3OperationException(e);
                                    }
                                }
                                throw Throwables.propagate(e);
                            }
                        });
            }
            catch (InterruptedException e) {
                Thread.currentThread().interrupt();
                throw Throwables.propagate(e);
            }
            catch (Exception e) {
                Throwables.propagateIfInstanceOf(e, IOException.class);
                Throwables.propagateIfInstanceOf(e, UnrecoverableS3OperationException.class);
                throw Throwables.propagate(e);
            }
        }

        private void closeStream()
        {
            if (in != null) {
                try {
                    if (in instanceof S3ObjectInputStream) {
                        ((S3ObjectInputStream) in).abort();
                    }
                    else {
                        in.close();
                    }
                }
                catch (IOException | AbortedException ignored) {
                    // thrown if the current thread is in the interrupted state
                }
                in = null;
                STATS.connectionReleased();
            }
        }
    }

    private static class PrestoS3OutputStream
            extends FilterOutputStream
    {
        private final TransferManager transferManager;
        private final String host;
        private final String key;
        private final File tempFile;
        private final boolean isS3SseEnabled;

        private boolean closed;

        public PrestoS3OutputStream(AmazonS3 s3, TransferManagerConfiguration config, String host, String key, File tempFile, boolean isS3SseEnabled)
                throws IOException
        {
            super(new BufferedOutputStream(new FileOutputStream(requireNonNull(tempFile, "tempFile is null"))));

            transferManager = new TransferManager(requireNonNull(s3, "s3 is null"));
            transferManager.setConfiguration(requireNonNull(config, "config is null"));

            this.host = requireNonNull(host, "host is null");
            this.key = requireNonNull(key, "key is null");
            this.tempFile = tempFile;
            this.isS3SseEnabled = isS3SseEnabled;

            log.debug("OutputStream for key '%s' using file: %s", key, tempFile);
        }

        @Override
        public void close()
                throws IOException
        {
            if (closed) {
                return;
            }
            closed = true;

            try {
                super.close();
                uploadObject();
            }
            finally {
                if (!tempFile.delete()) {
                    log.warn("Could not delete temporary file: %s", tempFile);
                }
                // close transfer manager but keep underlying S3 client open
                transferManager.shutdownNow(false);
            }
        }

        private void uploadObject()
                throws IOException
        {
            try {
                log.debug("Starting upload for host: %s, key: %s, file: %s, size: %s", host, key, tempFile, tempFile.length());
                STATS.uploadStarted();
                ObjectMetadata objectMetadata = new ObjectMetadata();
                if (this.isS3SseEnabled) {
                    objectMetadata.setSSEAlgorithm(ObjectMetadata.AES_256_SERVER_SIDE_ENCRYPTION);
                }
                Upload upload = transferManager.upload(host, key, new FileInputStream(tempFile), objectMetadata);

                if (log.isDebugEnabled()) {
                    upload.addProgressListener(createProgressListener(upload));
                }

                upload.waitForCompletion();
                STATS.uploadSuccessful();
                log.debug("Completed upload for host: %s, key: %s", host, key);
            }
            catch (AmazonClientException e) {
                STATS.uploadFailed();
                throw new IOException(e);
            }
            catch (InterruptedException e) {
                STATS.uploadFailed();
                Thread.currentThread().interrupt();
                throw new InterruptedIOException();
            }
        }

        private ProgressListener createProgressListener(Transfer transfer)
        {
            return new ProgressListener()
            {
                private ProgressEventType previousType;
                private double previousTransferred;

                @Override
                public synchronized void progressChanged(ProgressEvent progressEvent)
                {
                    ProgressEventType eventType = progressEvent.getEventType();
                    if (previousType != eventType) {
                        log.debug("Upload progress event (%s/%s): %s", host, key, eventType);
                        previousType = eventType;
                    }

                    double transferred = transfer.getProgress().getPercentTransferred();
                    if (transferred >= (previousTransferred + 10.0)) {
                        log.debug("Upload percentage (%s/%s): %.0f%%", host, key, transferred);
                        previousTransferred = transferred;
                    }
                }
            };
        }
    }

    @VisibleForTesting
    AmazonS3 getS3Client()
    {
        return s3;
    }

    @VisibleForTesting
    void setS3Client(AmazonS3 client)
    {
        s3 = client;
    }
}<|MERGE_RESOLUTION|>--- conflicted
+++ resolved
@@ -122,11 +122,8 @@
     public static final String S3_MULTIPART_MIN_FILE_SIZE = "presto.s3.multipart.min-file-size";
     public static final String S3_MULTIPART_MIN_PART_SIZE = "presto.s3.multipart.min-part-size";
     public static final String S3_USE_INSTANCE_CREDENTIALS = "presto.s3.use-instance-credentials";
-<<<<<<< HEAD
     public static final String S3_SSE_ENABLED = "presto.s3.sse.enabled";
-=======
     public static final String S3_PIN_CLIENT_TO_CURRENT_REGION = "presto.s3.pin-client-to-current-region";
->>>>>>> fc5877b0
 
     private static final DataSize BLOCK_SIZE = new DataSize(32, MEGABYTE);
     private static final DataSize MAX_SKIP_SIZE = new DataSize(1, MEGABYTE);
@@ -141,11 +138,8 @@
     private Duration maxBackoffTime;
     private Duration maxRetryTime;
     private boolean useInstanceCredentials;
-<<<<<<< HEAD
     private boolean s3SseEnabled;
-=======
     private boolean pinS3ClientToCurrentRegion;
->>>>>>> fc5877b0
 
     @Override
     public void initialize(URI uri, Configuration conf)
@@ -172,11 +166,8 @@
         long minFileSize = conf.getLong(S3_MULTIPART_MIN_FILE_SIZE, defaults.getS3MultipartMinFileSize().toBytes());
         long minPartSize = conf.getLong(S3_MULTIPART_MIN_PART_SIZE, defaults.getS3MultipartMinPartSize().toBytes());
         this.useInstanceCredentials = conf.getBoolean(S3_USE_INSTANCE_CREDENTIALS, defaults.isS3UseInstanceCredentials());
-<<<<<<< HEAD
         this.s3SseEnabled = conf.getBoolean(S3_SSE_ENABLED, defaults.isS3SseEnabled());
-=======
         this.pinS3ClientToCurrentRegion = conf.getBoolean(S3_PIN_CLIENT_TO_CURRENT_REGION, defaults.isPinS3ClientToCurrentRegion());
->>>>>>> fc5877b0
 
         ClientConfiguration configuration = new ClientConfiguration()
                 .withMaxErrorRetry(maxErrorRetries)
