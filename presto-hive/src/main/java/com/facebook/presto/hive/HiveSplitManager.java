--- conflicted
+++ resolved
@@ -35,15 +35,9 @@
 import com.google.common.collect.Ordering;
 import io.airlift.concurrent.BoundedExecutor;
 import org.apache.hadoop.hive.metastore.ProtectMode;
-<<<<<<< HEAD
-import org.apache.hadoop.hive.metastore.api.FieldSchema;
-import org.apache.hadoop.hive.metastore.api.Partition;
-import org.apache.hadoop.hive.metastore.api.Table;
 import org.apache.hadoop.hive.serde2.objectinspector.ObjectInspector.Category;
 import org.apache.hadoop.hive.serde2.typeinfo.StructTypeInfo;
 import org.apache.hadoop.hive.serde2.typeinfo.TypeInfo;
-=======
->>>>>>> f797ceed
 
 import javax.inject.Inject;
 
@@ -244,10 +238,9 @@
                     throw new PartitionOfflineException(tableName, partName, true, prestoOffline);
                 }
 
-<<<<<<< HEAD
-                verifySchemaEvolution(tableName, table.getSd().getCols(),
-                                      partName, partition.getSd().getCols());
-=======
+                verifySchemaEvolution(tableName, table.getDataColumns(),
+                                      partName, partition.getColumns());
+
                 // Verify that the partition schema matches the table schema.
                 // Either adding or dropping columns from the end of the table
                 // without modifying existing partitions is allowed, but every
@@ -279,7 +272,6 @@
                         columnCoercions.put(i, partitionType);
                     }
                 }
->>>>>>> f797ceed
 
                 Optional<HiveBucketProperty> partitionBucketProperty = partition.getStorage().getBucketProperty();
                 checkCondition(
@@ -310,15 +302,15 @@
      *
      * @throws PrestoException if the schema has not evolved in a supported way
      */
-    private void verifySchemaEvolution(SchemaTableName tableName, List<FieldSchema> tableColumns,
-            String partitionName, List<FieldSchema> partitionColumns) throws PrestoException
+    private void verifySchemaEvolution(SchemaTableName tableName, List<Column> tableColumns,
+            String partitionName, List<Column> partitionColumns) throws PrestoException
     {
         if ((tableColumns == null) || (partitionColumns == null)) {
             throw new PrestoException(HIVE_INVALID_METADATA, format("Table '%s' or partition '%s' has null columns", tableName, partitionName));
         }
         for (int i = 0; i < min(partitionColumns.size(), tableColumns.size()); i++) {
-            HiveType tableType = HiveType.valueOf(tableColumns.get(i).getType());
-            HiveType partitionType = HiveType.valueOf(partitionColumns.get(i).getType());
+            HiveType tableType = tableColumns.get(i).getType();
+            HiveType partitionType = partitionColumns.get(i).getType();
             boolean validEvolution;
             if (isStruct(tableType) && isStruct(partitionType)) {
                 ArrayList<TypeInfo> tableFieldTypes     = getStructFields(tableType);
