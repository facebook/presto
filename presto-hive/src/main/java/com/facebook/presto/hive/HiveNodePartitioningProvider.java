/*
 * Licensed under the Apache License, Version 2.0 (the "License");
 * you may not use this file except in compliance with the License.
 * You may obtain a copy of the License at
 *
 *     http://www.apache.org/licenses/LICENSE-2.0
 *
 * Unless required by applicable law or agreed to in writing, software
 * distributed under the License is distributed on an "AS IS" BASIS,
 * WITHOUT WARRANTIES OR CONDITIONS OF ANY KIND, either express or implied.
 * See the License for the specific language governing permissions and
 * limitations under the License.
 */
package com.facebook.presto.hive;

import com.facebook.presto.common.clustering.MortonCode;
import com.facebook.presto.common.type.Type;
import com.facebook.presto.spi.BucketFunction;
import com.facebook.presto.spi.ConnectorSession;
import com.facebook.presto.spi.ConnectorSplit;
import com.facebook.presto.spi.Node;
import com.facebook.presto.spi.PrestoException;
import com.facebook.presto.spi.connector.ConnectorBucketNodeMap;
import com.facebook.presto.spi.connector.ConnectorNodePartitioningProvider;
import com.facebook.presto.spi.connector.ConnectorPartitionHandle;
import com.facebook.presto.spi.connector.ConnectorPartitioningHandle;
import com.facebook.presto.spi.connector.ConnectorTransactionHandle;
import com.facebook.presto.spi.schedule.NodeSelectionStrategy;

import java.util.List;
import java.util.Optional;
import java.util.function.ToIntFunction;
import java.util.stream.IntStream;
import java.util.stream.Stream;

import static com.facebook.presto.hive.HiveBucketFunction.createHiveCompatibleBucketFunction;
import static com.facebook.presto.hive.HiveBucketFunction.createPrestoNativeBucketFunction;
import static com.facebook.presto.hive.HiveSessionProperties.getNodeSelectionStrategy;
import static com.facebook.presto.hive.clustering.HiveClusteringBucketFunction.createHiveClusteringBucketFunction;
import static com.facebook.presto.spi.StandardErrorCode.NODE_SELECTION_NOT_SUPPORTED;
import static com.facebook.presto.spi.connector.ConnectorBucketNodeMap.createBucketNodeMap;
import static com.google.common.collect.ImmutableList.toImmutableList;
import static java.lang.String.format;

public class HiveNodePartitioningProvider
        implements ConnectorNodePartitioningProvider
{
    @Override
    public BucketFunction getBucketFunction(
            ConnectorTransactionHandle transactionHandle,
            ConnectorSession session,
            ConnectorPartitioningHandle partitioningHandle,
            List<Type> partitionChannelTypes,
            int bucketCount,
            Optional<MortonCode> mortonCode,
            Optional<List<String>> bucketingColumns)
    {
        HivePartitioningHandle handle = (HivePartitioningHandle) partitioningHandle;
        BucketFunctionType bucketFunctionType = handle.getBucketFunctionType();
        switch (bucketFunctionType) {
            case HIVE_COMPATIBLE:
                return createHiveCompatibleBucketFunction(bucketCount, handle.getHiveTypes().get());
            case PRESTO_NATIVE:
                return createPrestoNativeBucketFunction(bucketCount, handle.getTypes().get());
            case HIVE_CLUSTERING:
<<<<<<< HEAD
                return createHiveClusteringBucketFunction(
                        bucketCount, mortonCode.get(), bucketingColumns.get(), handle.getTypes().get());
=======
                return createHiveClusteringBucketFunction(mortonCode.get(), bucketingColumns.get(), handle.getTypes().get());
>>>>>>> 2c9cccf1
            default:
                throw new IllegalArgumentException("Unsupported bucket function type " + bucketFunctionType);
        }
    }

    @Override
    public ConnectorBucketNodeMap getBucketNodeMap(ConnectorTransactionHandle transactionHandle, ConnectorSession session, ConnectorPartitioningHandle partitioningHandle, List<Node> sortedNodes)
    {
        HivePartitioningHandle handle = (HivePartitioningHandle) partitioningHandle;
        NodeSelectionStrategy nodeSelectionStrategy = getNodeSelectionStrategy(session);
        int bucketCount = handle.getBucketCount();
        switch (nodeSelectionStrategy) {
            case HARD_AFFINITY:
            case SOFT_AFFINITY:
                return createBucketNodeMap(Stream.generate(() -> sortedNodes).flatMap(List::stream).limit(bucketCount).collect(toImmutableList()), nodeSelectionStrategy);
            case NO_PREFERENCE:
                return createBucketNodeMap(bucketCount);
            default:
                throw new PrestoException(NODE_SELECTION_NOT_SUPPORTED, format("Unsupported node selection strategy %s", nodeSelectionStrategy));
        }
    }

    @Override
    public ToIntFunction<ConnectorSplit> getSplitBucketFunction(
            ConnectorTransactionHandle transactionHandle,
            ConnectorSession session,
            ConnectorPartitioningHandle partitioningHandle)
    {
        return value -> ((HiveSplit) value).getReadBucketNumber()
                .orElseThrow(() -> new IllegalArgumentException("Bucket number not set in split"));
    }

    @Override
    public int getBucketCount(ConnectorTransactionHandle transactionHandle, ConnectorSession session, ConnectorPartitioningHandle partitioningHandle)
    {
        HivePartitioningHandle handle = (HivePartitioningHandle) partitioningHandle;
        return handle.getBucketCount();
    }

    @Override
    public List<ConnectorPartitionHandle> listPartitionHandles(ConnectorTransactionHandle transactionHandle, ConnectorSession session, ConnectorPartitioningHandle partitioningHandle)
    {
        HivePartitioningHandle handle = (HivePartitioningHandle) partitioningHandle;
        int bucketCount = handle.getBucketCount();
        return IntStream.range(0, bucketCount).mapToObj(HivePartitionHandle::new).collect(toImmutableList());
    }
}<|MERGE_RESOLUTION|>--- conflicted
+++ resolved
@@ -26,6 +26,7 @@
 import com.facebook.presto.spi.connector.ConnectorPartitioningHandle;
 import com.facebook.presto.spi.connector.ConnectorTransactionHandle;
 import com.facebook.presto.spi.schedule.NodeSelectionStrategy;
+import com.google.common.collect.ImmutableList;
 
 import java.util.List;
 import java.util.Optional;
@@ -63,12 +64,8 @@
             case PRESTO_NATIVE:
                 return createPrestoNativeBucketFunction(bucketCount, handle.getTypes().get());
             case HIVE_CLUSTERING:
-<<<<<<< HEAD
                 return createHiveClusteringBucketFunction(
-                        bucketCount, mortonCode.get(), bucketingColumns.get(), handle.getTypes().get());
-=======
-                return createHiveClusteringBucketFunction(mortonCode.get(), bucketingColumns.get(), handle.getTypes().get());
->>>>>>> 2c9cccf1
+                        ImmutableList.of(), mortonCode.get(), bucketingColumns.get(), handle.getTypes().get());
             default:
                 throw new IllegalArgumentException("Unsupported bucket function type " + bucketFunctionType);
         }
