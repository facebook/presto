--- conflicted
+++ resolved
@@ -96,11 +96,8 @@
     private DataSize orcMaxMergeDistance = new DataSize(1, MEGABYTE);
     private DataSize orcMaxBufferSize = new DataSize(8, MEGABYTE);
     private DataSize orcStreamBufferSize = new DataSize(8, MEGABYTE);
-<<<<<<< HEAD
     private Float orcBloomFilterFpp = 0.05f;
-=======
     private DataSize orcMaxReadBlockSize = new DataSize(16, MEGABYTE);
->>>>>>> 8bf441ad
 
     private boolean rcfileOptimizedWriterEnabled = true;
     private boolean rcfileWriterValidate;
@@ -656,7 +653,6 @@
     }
 
     @NotNull
-<<<<<<< HEAD
     public Float getOrcBloomFilterFpp()
     {
         return orcBloomFilterFpp;
@@ -666,7 +662,8 @@
     public void setOrcBloomFilterFpp(Float orcBloomFilterFpp)
     {
         this.orcBloomFilterFpp = orcBloomFilterFpp;
-=======
+    }
+  
     public DataSize getOrcMaxReadBlockSize()
     {
         return orcMaxReadBlockSize;
@@ -677,7 +674,7 @@
     {
         this.orcMaxReadBlockSize = orcMaxReadBlockSize;
         return this;
->>>>>>> 8bf441ad
+
     }
 
     public boolean isOrcBloomFiltersEnabled()
