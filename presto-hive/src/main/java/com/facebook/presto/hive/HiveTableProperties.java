--- conflicted
+++ resolved
@@ -55,15 +55,12 @@
     public static final String ENCRYPT_TABLE = "encrypt_table";
     public static final String DWRF_ENCRYPTION_ALGORITHM = "dwrf_encryption_algorithm";
     public static final String DWRF_ENCRYPTION_PROVIDER = "dwrf_encryption_provider";
-<<<<<<< HEAD
+    public static final String CSV_SEPARATOR = "csv_separator";
+    public static final String CSV_QUOTE = "csv_quote";
+    public static final String CSV_ESCAPE = "csv_escape";
     public static final String SAMPLED_TABLES = "datasampling_sampled_tables";
     public static final String SAMPLING_PCT = "datasampling_sampling_pct";
     public static final String SAMPLING_COLUMN = "datasampling_sampling_column";
-=======
-    public static final String CSV_SEPARATOR = "csv_separator";
-    public static final String CSV_QUOTE = "csv_quote";
-    public static final String CSV_ESCAPE = "csv_escape";
->>>>>>> 79a8c8f5
 
     private final List<PropertyMetadata<?>> tableProperties;
 
