/*
 * Licensed under the Apache License, Version 2.0 (the "License");
 * you may not use this file except in compliance with the License.
 * You may obtain a copy of the License at
 *
 *     http://www.apache.org/licenses/LICENSE-2.0
 *
 * Unless required by applicable law or agreed to in writing, software
 * distributed under the License is distributed on an "AS IS" BASIS,
 * WITHOUT WARRANTIES OR CONDITIONS OF ANY KIND, either express or implied.
 * See the License for the specific language governing permissions and
 * limitations under the License.
 */
package com.facebook.presto.hive;

import com.facebook.presto.GroupByHashPageIndexerFactory;
import com.facebook.presto.hive.metastore.CachingHiveMetastore;
import com.facebook.presto.hive.metastore.HiveMetastoreClient;
import com.facebook.presto.spi.ColumnHandle;
import com.facebook.presto.spi.ColumnMetadata;
import com.facebook.presto.spi.ConnectorPageSink;
import com.facebook.presto.spi.ConnectorPageSinkProvider;
import com.facebook.presto.spi.ConnectorPageSource;
import com.facebook.presto.spi.ConnectorPageSourceProvider;
import com.facebook.presto.spi.ConnectorSplit;
import com.facebook.presto.spi.ConnectorSplitManager;
import com.facebook.presto.spi.ConnectorSplitSource;
import com.facebook.presto.spi.ConnectorTableHandle;
import com.facebook.presto.spi.ConnectorTableLayoutResult;
import com.facebook.presto.spi.ConnectorTableMetadata;
import com.facebook.presto.spi.Constraint;
import com.facebook.presto.spi.SchemaTableName;
import com.facebook.presto.spi.TableNotFoundException;
import com.facebook.presto.spi.predicate.TupleDomain;
import com.facebook.presto.testing.MaterializedResult;
import com.facebook.presto.testing.MaterializedRow;
import com.facebook.presto.type.TypeRegistry;
import com.google.common.base.Throwables;
import com.google.common.collect.ImmutableList;
import com.google.common.collect.ImmutableMap;
import com.google.common.net.HostAndPort;
import io.airlift.json.JsonCodec;
import io.airlift.slice.Slice;
import org.apache.hadoop.fs.FileSystem;
import org.apache.hadoop.fs.Path;
import org.apache.hadoop.hive.metastore.api.Database;
import org.apache.hadoop.hive.metastore.api.Table;
import org.apache.thrift.TException;
import org.testng.annotations.AfterClass;
import org.testng.annotations.BeforeClass;
import org.testng.annotations.Test;

import java.util.Collection;
import java.util.List;
import java.util.Map;
import java.util.Optional;
import java.util.UUID;
import java.util.concurrent.ExecutorService;

import static com.facebook.presto.hadoop.HadoopFileStatus.isDirectory;
import static com.facebook.presto.hive.AbstractTestHiveClient.listAllDataPaths;
import static com.facebook.presto.hive.HiveTableProperties.PARTITIONED_BY_PROPERTY;
import static com.facebook.presto.hive.HiveTableProperties.STORAGE_FORMAT_PROPERTY;
import static com.facebook.presto.hive.HiveTestUtils.SESSION;
import static com.facebook.presto.hive.HiveTestUtils.TYPE_MANAGER;
import static com.facebook.presto.hive.HiveTestUtils.getDefaultHiveDataStreamFactories;
import static com.facebook.presto.hive.HiveTestUtils.getDefaultHiveRecordCursorProvider;
import static com.facebook.presto.hive.HiveTestUtils.getTypes;
import static com.facebook.presto.hive.util.Types.checkType;
import static com.facebook.presto.spi.type.BigintType.BIGINT;
import static com.facebook.presto.testing.MaterializedResult.materializeSourceDataStream;
import static com.google.common.base.Preconditions.checkArgument;
import static com.google.common.collect.Iterables.getOnlyElement;
import static com.google.common.util.concurrent.MoreExecutors.newDirectExecutorService;
import static io.airlift.concurrent.MoreFutures.getFutureValue;
import static io.airlift.concurrent.Threads.daemonThreadsNamed;
import static io.airlift.testing.Assertions.assertEqualsIgnoreOrder;
import static java.lang.String.format;
import static java.util.Locale.ENGLISH;
import static java.util.concurrent.Executors.newCachedThreadPool;
import static org.testng.Assert.assertEquals;
import static org.testng.Assert.assertFalse;
import static org.testng.Assert.assertTrue;

@Test(groups = "hive-s3")
public abstract class AbstractTestHiveClientS3
{
    protected String writableBucket;

    protected String database;
    protected SchemaTableName tableS3;
    protected SchemaTableName temporaryCreateTable;

    protected HdfsEnvironment hdfsEnvironment;
    protected LocationService locationService;
    protected TestingHiveMetastore metastoreClient;
    protected HiveMetadata metadata;
    protected ConnectorSplitManager splitManager;
    protected ConnectorPageSinkProvider pageSinkProvider;
    protected ConnectorPageSourceProvider pageSourceProvider;

    private ExecutorService executor;

    @BeforeClass
    public void setUp()
            throws Exception
    {
        executor = newCachedThreadPool(daemonThreadsNamed("hive-%s"));
    }

    @AfterClass
    public void tearDown()
            throws Exception
    {
        if (executor != null) {
            executor.shutdownNow();
            executor = null;
        }
    }

    protected void setupHive(String databaseName)
    {
        database = databaseName;
        tableS3 = new SchemaTableName(database, "presto_test_s3");

        String random = UUID.randomUUID().toString().toLowerCase(ENGLISH).replace("-", "");
        temporaryCreateTable = new SchemaTableName(database, "tmp_presto_test_create_s3_" + random);
    }

    protected void setup(String host, int port, String databaseName, String awsAccessKey, String awsSecretKey, String writableBucket)
    {
        this.writableBucket = writableBucket;

        setupHive(databaseName);

        HiveClientConfig hiveClientConfig = new HiveClientConfig()
                .setS3AwsAccessKey(awsAccessKey)
                .setS3AwsSecretKey(awsSecretKey);

        String proxy = System.getProperty("hive.metastore.thrift.client.socks-proxy");
        if (proxy != null) {
            hiveClientConfig.setMetastoreSocksProxy(HostAndPort.fromString(proxy));
        }

        HiveConnectorId connectorId = new HiveConnectorId("hive-test");
        HiveCluster hiveCluster = new TestingHiveCluster(hiveClientConfig, host, port);
        ExecutorService executor = newCachedThreadPool(daemonThreadsNamed("hive-s3-%s"));
        HdfsConfiguration hdfsConfiguration = new HiveHdfsConfiguration(new HdfsConfigurationUpdater(hiveClientConfig));
        HivePartitionManager hivePartitionManager = new HivePartitionManager(connectorId, hiveClientConfig);

        hdfsEnvironment = new HdfsEnvironment(hdfsConfiguration, hiveClientConfig);
        locationService = new HiveLocationService(metastoreClient, hdfsEnvironment);
        metastoreClient = new TestingHiveMetastore(hiveCluster, executor, hiveClientConfig, writableBucket, hdfsEnvironment);
        TypeRegistry typeManager = new TypeRegistry();
        JsonCodec<PartitionUpdate> partitionUpdateCodec = JsonCodec.jsonCodec(PartitionUpdate.class);
        metadata = new HiveMetadata(
                connectorId,
                hiveClientConfig,
                metastoreClient,
                hdfsEnvironment,
                hivePartitionManager,
                newDirectExecutorService(),
                typeManager,
                locationService,
                partitionUpdateCodec);
        splitManager = new HiveSplitManager(
                connectorId,
                hiveClientConfig,
                metastoreClient,
                new NamenodeStats(),
                hdfsEnvironment,
                new HadoopDirectoryLister(),
                executor);
<<<<<<< HEAD
        pageSinkProvider = new HivePageSinkProvider(hdfsEnvironment, metastoreClient, new GroupByHashPageIndexerFactory(), typeManager, new HiveClientConfig(), partitionUpdateCodec);
        pageSourceProvider = new HivePageSourceProvider(hiveClientConfig, hdfsEnvironment, getDefaultHiveRecordCursorProvider(hiveClientConfig), getDefaultHiveDataStreamFactories(hiveClientConfig), TYPE_MANAGER);
=======
        pageSinkProvider = new HivePageSinkProvider(hdfsEnvironment, metastoreClient, new GroupByHashPageIndexerFactory(), typeManager, new HiveClientConfig(), locationService, partitionUpdateCodec);
        pageSourceProvider = new HivePageSourceProvider(hiveClientConfig, hdfsEnvironment, DEFAULT_HIVE_RECORD_CURSOR_PROVIDER, DEFAULT_HIVE_DATA_STREAM_FACTORIES, TYPE_MANAGER);
>>>>>>> ff661a13
    }

    @Test
    public void testGetRecordsS3()
            throws Exception
    {
        ConnectorTableHandle table = getTableHandle(tableS3);
        List<ColumnHandle> columnHandles = ImmutableList.copyOf(metadata.getColumnHandles(SESSION, table).values());
        Map<String, Integer> columnIndex = indexColumns(columnHandles);

        List<ConnectorTableLayoutResult> tableLayoutResults = metadata.getTableLayouts(SESSION, table, new Constraint<>(TupleDomain.all(), bindings -> true), Optional.empty());
        HiveTableLayoutHandle layoutHandle = (HiveTableLayoutHandle) getOnlyElement(tableLayoutResults).getTableLayout().getHandle();
        assertEquals(layoutHandle.getPartitions().get().size(), 1);
        ConnectorSplitSource splitSource = splitManager.getSplits(SESSION, layoutHandle);

        long sum = 0;

        for (ConnectorSplit split : getAllSplits(splitSource)) {
            try (ConnectorPageSource pageSource = pageSourceProvider.createPageSource(SESSION, split, columnHandles)) {
                MaterializedResult result = materializeSourceDataStream(SESSION, pageSource, getTypes(columnHandles));

                for (MaterializedRow row : result) {
                    sum += (Long) row.getField(columnIndex.get("t_bigint"));
                }
            }
        }
        assertEquals(sum, 78300);
    }

    @Test
    public void testGetFileStatus()
            throws Exception
    {
        Path basePath = new Path("s3://presto-test-hive/");
        Path tablePath = new Path(basePath, "presto_test_s3");
        Path filePath = new Path(tablePath, "test1.csv");
        FileSystem fs = hdfsEnvironment.getFileSystem(basePath);

        assertTrue(isDirectory(fs.getFileStatus(basePath)));
        assertTrue(isDirectory(fs.getFileStatus(tablePath)));
        assertFalse(isDirectory(fs.getFileStatus(filePath)));
        assertFalse(fs.exists(new Path(basePath, "foo")));
    }

    @Test
    public void testRename()
            throws Exception
    {
        Path basePath = new Path(format("s3://%s/rename/%s/", writableBucket, UUID.randomUUID()));
        FileSystem fs = hdfsEnvironment.getFileSystem(basePath);
        assertFalse(fs.exists(basePath));

        // create file foo.txt
        Path path = new Path(basePath, "foo.txt");
        assertTrue(fs.createNewFile(path));
        assertTrue(fs.exists(path));

        // rename foo.txt to bar.txt
        Path newPath = new Path(basePath, "bar.txt");
        assertFalse(fs.exists(newPath));
        assertTrue(fs.rename(path, newPath));
        assertFalse(fs.exists(path));
        assertTrue(fs.exists(newPath));

        // create file foo.txt and rename to bar.txt
        assertTrue(fs.createNewFile(path));
        assertFalse(fs.rename(path, newPath));
        assertTrue(fs.exists(path));

        // rename foo.txt to foo.txt
        assertTrue(fs.rename(path, path));
        assertTrue(fs.exists(path));

        // delete foo.txt
        assertTrue(fs.delete(path, false));
        assertFalse(fs.exists(path));

        // create directory source with file
        Path source = new Path(basePath, "source");
        assertTrue(fs.createNewFile(new Path(source, "test.txt")));

        // rename source to non-existing target
        Path target = new Path(basePath, "target");
        assertFalse(fs.exists(target));
        assertTrue(fs.rename(source, target));
        assertFalse(fs.exists(source));
        assertTrue(fs.exists(target));

        // create directory source with file
        assertTrue(fs.createNewFile(new Path(source, "test.txt")));

        // rename source to existing target
        assertTrue(fs.rename(source, target));
        assertFalse(fs.exists(source));
        target = new Path(target, "source");
        assertTrue(fs.exists(target));
        assertTrue(fs.exists(new Path(target, "test.txt")));

        // delete target
        target = new Path(basePath, "target");
        assertTrue(fs.exists(target));
        assertTrue(fs.delete(target, true));
        assertFalse(fs.exists(target));

        // cleanup
        fs.delete(basePath, true);
    }

    @Test
    public void testTableCreation()
            throws Exception
    {
        for (HiveStorageFormat storageFormat : HiveStorageFormat.values()) {
            try {
                doCreateTable(temporaryCreateTable, storageFormat, "presto_test");
            }
            finally {
                dropTable(temporaryCreateTable);
            }
        }
    }

    private void doCreateTable(SchemaTableName tableName, HiveStorageFormat storageFormat, String tableOwner)
            throws Exception
    {
        // begin creating the table
        List<ColumnMetadata> columns = ImmutableList.<ColumnMetadata>builder()
                .add(new ColumnMetadata("id", BIGINT, false))
                .build();

        Map<String, Object> properties = ImmutableMap.<String, Object>builder()
                .put(STORAGE_FORMAT_PROPERTY, storageFormat)
                .put(PARTITIONED_BY_PROPERTY, ImmutableList.of())
                .build();
        ConnectorTableMetadata tableMetadata = new ConnectorTableMetadata(tableName, columns, properties, tableOwner);
        HiveOutputTableHandle outputHandle = metadata.beginCreateTable(SESSION, tableMetadata);

        MaterializedResult data = MaterializedResult.resultBuilder(SESSION, BIGINT)
                .row(1)
                .row(3)
                .row(2)
                .build();

        // write the records
        ConnectorPageSink sink = pageSinkProvider.createPageSink(SESSION, outputHandle);
        sink.appendPage(data.toPage(), null);
        Collection<Slice> fragments = sink.commit();

        // commit the table
        metadata.commitCreateTable(SESSION, outputHandle, fragments);

        // Hack to work around the metastore not being configured for S3.
        // The metastore tries to validate the location when creating the
        // table, which fails without explicit configuration for S3.
        // We work around that by using a dummy location when creating the
        // table and update it here to the correct S3 location.
        metastoreClient.updateTableLocation(database, tableName.getTableName(), locationService.writePath(outputHandle.getLocationHandle(), Optional.empty()).get().toString());

        // load the new table
        ConnectorTableHandle tableHandle = getTableHandle(tableName);
        List<ColumnHandle> columnHandles = ImmutableList.copyOf(metadata.getColumnHandles(SESSION, tableHandle).values());

        // verify the metadata
        tableMetadata = metadata.getTableMetadata(SESSION, getTableHandle(tableName));
        assertEquals(tableMetadata.getOwner(), tableOwner);
        assertEquals(tableMetadata.getColumns(), columns);

        // verify the data
        List<ConnectorTableLayoutResult> tableLayoutResults = metadata.getTableLayouts(SESSION, tableHandle, new Constraint<>(TupleDomain.all(), bindings -> true), Optional.empty());
        HiveTableLayoutHandle layoutHandle = (HiveTableLayoutHandle) getOnlyElement(tableLayoutResults).getTableLayout().getHandle();
        assertEquals(layoutHandle.getPartitions().get().size(), 1);
        ConnectorSplitSource splitSource = splitManager.getSplits(SESSION, layoutHandle);
        ConnectorSplit split = getOnlyElement(getAllSplits(splitSource));

        try (ConnectorPageSource pageSource = pageSourceProvider.createPageSource(SESSION, split, columnHandles)) {
            MaterializedResult result = materializeSourceDataStream(SESSION, pageSource, getTypes(columnHandles));
            assertEqualsIgnoreOrder(result.getMaterializedRows(), data.getMaterializedRows());
        }
    }

    private void dropTable(SchemaTableName table)
    {
        try {
            metastoreClient.dropTable(table.getSchemaName(), table.getTableName());
        }
        catch (RuntimeException e) {
            // this usually occurs because the table was not created
        }
    }

    private ConnectorTableHandle getTableHandle(SchemaTableName tableName)
    {
        ConnectorTableHandle handle = metadata.getTableHandle(SESSION, tableName);
        checkArgument(handle != null, "table not found: %s", tableName);
        return handle;
    }

    private static List<ConnectorSplit> getAllSplits(ConnectorSplitSource source)
            throws InterruptedException
    {
        ImmutableList.Builder<ConnectorSplit> splits = ImmutableList.builder();
        while (!source.isFinished()) {
            splits.addAll(getFutureValue(source.getNextBatch(1000)));
        }
        return splits.build();
    }

    private static ImmutableMap<String, Integer> indexColumns(List<ColumnHandle> columnHandles)
    {
        ImmutableMap.Builder<String, Integer> index = ImmutableMap.builder();
        int i = 0;
        for (ColumnHandle columnHandle : columnHandles) {
            HiveColumnHandle hiveColumnHandle = checkType(columnHandle, HiveColumnHandle.class, "columnHandle");
            index.put(hiveColumnHandle.getName(), i);
            i++;
        }
        return index.build();
    }

    private static class TestingHiveMetastore
            extends CachingHiveMetastore
    {
        private final String writableBucket;
        private final HdfsEnvironment hdfsEnvironment;

        public TestingHiveMetastore(HiveCluster hiveCluster, ExecutorService executor, HiveClientConfig hiveClientConfig, String writableBucket, HdfsEnvironment hdfsEnvironment)
        {
            super(hiveCluster, executor, hiveClientConfig);
            this.writableBucket = writableBucket;
            this.hdfsEnvironment = hdfsEnvironment;
        }

        @Override
        public Optional<Database> getDatabase(String databaseName)
        {
            Optional<Database> database = super.getDatabase(databaseName);
            if (database.isPresent()) {
                database.get().setLocationUri("s3://" + writableBucket + "/");
            }
            return database;
        }

        @Override
        public void createTable(Table table)
        {
            // hack to work around the metastore not being configured for S3
            table.getSd().setLocation("/");
            super.createTable(table);
        }

        @Override
        public void dropTable(String databaseName, String tableName)
        {
            try {
                Optional<Table> table = getTable(databaseName, tableName);
                if (!table.isPresent()) {
                    throw new TableNotFoundException(new SchemaTableName(databaseName, tableName));
                }

                // hack to work around the metastore not being configured for S3
                List<String> locations = listAllDataPaths(this, databaseName, tableName);
                table.get().getSd().setLocation("/");

                // drop table
                try (HiveMetastoreClient client = clientProvider.createMetastoreClient()) {
                    client.alterTable(databaseName, tableName, table.get());
                    client.dropTable(databaseName, tableName, false);
                }

                // drop data
                for (String location : locations) {
                    Path path = new Path(location);
                    hdfsEnvironment.getFileSystem(path).delete(path, true);
                }
            }
            catch (Exception e) {
                throw Throwables.propagate(e);
            }
            finally {
                invalidateTable(databaseName, tableName);
            }
        }

        public void updateTableLocation(String databaseName, String tableName, String location)
        {
            try {
                Optional<Table> table = getTable(databaseName, tableName);
                if (!table.isPresent()) {
                    throw new TableNotFoundException(new SchemaTableName(databaseName, tableName));
                }
                table.get().getSd().setLocation(location);
                try (HiveMetastoreClient client = clientProvider.createMetastoreClient()) {
                    client.alterTable(databaseName, tableName, table.get());
                }
            }
            catch (TException e) {
                throw Throwables.propagate(e);
            }
        }
    }
}<|MERGE_RESOLUTION|>--- conflicted
+++ resolved
@@ -171,13 +171,8 @@
                 hdfsEnvironment,
                 new HadoopDirectoryLister(),
                 executor);
-<<<<<<< HEAD
-        pageSinkProvider = new HivePageSinkProvider(hdfsEnvironment, metastoreClient, new GroupByHashPageIndexerFactory(), typeManager, new HiveClientConfig(), partitionUpdateCodec);
+        pageSinkProvider = new HivePageSinkProvider(hdfsEnvironment, metastoreClient, new GroupByHashPageIndexerFactory(), typeManager, new HiveClientConfig(), locationService, partitionUpdateCodec);
         pageSourceProvider = new HivePageSourceProvider(hiveClientConfig, hdfsEnvironment, getDefaultHiveRecordCursorProvider(hiveClientConfig), getDefaultHiveDataStreamFactories(hiveClientConfig), TYPE_MANAGER);
-=======
-        pageSinkProvider = new HivePageSinkProvider(hdfsEnvironment, metastoreClient, new GroupByHashPageIndexerFactory(), typeManager, new HiveClientConfig(), locationService, partitionUpdateCodec);
-        pageSourceProvider = new HivePageSourceProvider(hiveClientConfig, hdfsEnvironment, DEFAULT_HIVE_RECORD_CURSOR_PROVIDER, DEFAULT_HIVE_DATA_STREAM_FACTORIES, TYPE_MANAGER);
->>>>>>> ff661a13
     }
 
     @Test
