--- conflicted
+++ resolved
@@ -15,7 +15,6 @@
 
 import com.google.common.base.Charsets;
 import com.google.common.base.Objects;
-import com.google.common.base.Throwables;
 import io.airlift.http.client.FullJsonResponseHandler;
 import io.airlift.http.client.HttpClient;
 import io.airlift.http.client.HttpStatus;
@@ -42,8 +41,8 @@
 import static io.airlift.http.client.StatusResponseHandler.StatusResponse;
 import static io.airlift.http.client.StatusResponseHandler.createStatusResponseHandler;
 import static java.lang.String.format;
-import static java.util.concurrent.TimeUnit.MINUTES;
 import static java.util.concurrent.TimeUnit.MILLISECONDS;
+import static java.util.concurrent.TimeUnit.SECONDS;
 
 @ThreadSafe
 public class StatementClient
@@ -53,7 +52,7 @@
             "/" +
             Objects.firstNonNull(StatementClient.class.getPackage().getImplementationVersion(), "unknown");
 
-    public static final long REQUEST_TIMEOUT = MINUTES.toNanos(2);
+    public static final long REQUEST_TIMEOUT = SECONDS.toNanos(10);
     private final HttpClient httpClient;
     private final FullJsonResponseHandler<QueryResults> responseHandler;
     private final boolean debug;
@@ -78,15 +77,7 @@
         this.query = query;
 
         Request request = buildQueryRequest(session, query);
-
-        try {
-            QueryResults results = sendRequest(request, REQUEST_TIMEOUT);
-            currentResults.set(results);
-        }
-        catch (RuntimeException e) {
-            gone.set(true);
-            Throwables.propagate(e);
-        }
+        updateResults(request);
     }
 
     private static Request buildQueryRequest(ClientSession session, String query)
@@ -173,20 +164,10 @@
                 .setUri(current().getNextUri())
                 .build();
 
-        try {
-            QueryResults results = sendRequest(request, REQUEST_TIMEOUT);
-            currentResults.set(results);
-            return true;
-        }
-        catch (RuntimeException e) {
-            gone.set(true);
-            Throwables.propagate(e);
-        }
-
-        return false;
-    }
-
-    private QueryResults sendRequest(Request request, long timeout)
+        return updateResults(request);
+    }
+
+    private boolean updateResults(Request request)
     {
         long start = System.nanoTime();
         Exception cause = null;
@@ -209,17 +190,14 @@
             }
 
             if (response.getStatusCode() == HttpStatus.OK.code() && response.hasValue()) {
-                return response.getValue();
+                currentResults.set(response.getValue());
+                return true;
             }
 
             if (response.getStatusCode() != HttpStatus.SERVICE_UNAVAILABLE.code()) {
                 if (!response.hasValue()) {
-<<<<<<< HEAD
-                    throw new RuntimeException(format("Error executing request at %s returned an invalid response", request.getUri()),
+                    throw new RuntimeException(format("Error fetching next at %s returned an invalid response", request.getUri()),
                             response.getException());
-=======
-                    throw new RuntimeException(format("Error fetching next at %s returned an invalid response: %s", request.getUri(), response), response.getException());
->>>>>>> 64fb8029
                 }
                 throw new RuntimeException(format("Error executing request at %s returned %s: %s",
                         request.getUri(),
@@ -227,7 +205,9 @@
                         response.getStatusMessage()));
             }
         }
-        while ((System.nanoTime() - start) < timeout && !isClosed());
+        while ((System.nanoTime() - start) < REQUEST_TIMEOUT && !isClosed());
+
+        gone.set(true);
         throw new RuntimeException("Request timed out (server down?)", cause);
     }
 
